--- conflicted
+++ resolved
@@ -1,17 +1,18 @@
 '''
  Copyright Zlatko Minev and Zaki Leghtas
- 2015, 2016, 2017, 2018
+ 2015, 2016, 2017, 2018, 2019, 2020
 '''
 from __future__ import print_function    # Python 2.7 and 3 compatibility
 import os
 import sys
 import time
 import shutil
-#import warnings
+import warnings
 import numpy as np
 import pandas as pd
+import matplotlib as mpl
 import matplotlib.pyplot as plt
-import warnings
+
 # Standard imports
 from numpy        import pi
 from numpy.linalg import inv
@@ -24,22 +25,15 @@
 from . import hfss
 from . import logger
 from . import config
-<<<<<<< HEAD
-from . import AttrDict
 from .hfss        import ureg, CalcObject, ConstantVecCalcObject, set_property
-from .toolbox     import print_NoNewLine, print_color, deprecated, fact, epsilon_0, hbar, Planck, fluxQ, nck, \
-=======
-from .hfss        import ureg, CalcObject, ConstantVecCalcObject
-from .toolbox.pythonic import print_NoNewLine, print_color, deprecated, fact, nck, \
->>>>>>> 41e0942a
+from .toolbox.pythonic     import print_NoNewLine, print_color, deprecated, fact,  nck, \
                          divide_diagonal_by_2, print_matrix, DataFrame_col_diff, get_instance_vars,\
                          sort_df_col, sort_Series_idx
-from .toolbox.conversions import CalcsBasic
+from .toolbox.constants import epsilon_0, hbar, Planck, fluxQ
+from .toolbox.calcs_basic import CalcsBasic
 from .toolbox.plotting import cmap_discrete, legend_translucent
-from .toolbox.constants import epsilon_0, hbar, Planck, fluxQ
 from .numeric_diag import bbq_hmt, make_dispersive
-import matplotlib as mpl
-from .toolbox_report import plot_convergence_f_vspass, plot_convergence_max_df, plot_convergence_solved_elem, plot_convergence_maxdf_vs_sol
+from .toolbox.report import plot_convergence_f_vspass, plot_convergence_max_df, plot_convergence_solved_elem, plot_convergence_maxdf_vs_sol
 
 
 class Project_Info(object):
@@ -109,24 +103,10 @@
         junc_lens     = None
             Junciton rect. length, measured in meters.
 
-<<<<<<< HEAD
     """
 
     class _Dissipative:
         #TODO: remove and turn to dict
-=======
-    Args:
-        junctions     : OrderedDict
-        The key of this dict give the junction nickname in pyEPR.
-        Each junction is given the following 4 parameters:
-        * rect - Name of junction rectangles in HFSS
-        * line - Name of lines in HFSS used to define the current orientation for each junction. Used to define sign of ZPF.
-        * Lj_variable -Name of junction inductance variables in HFSS. DO NOT USE Global names that start with $.
-        * length - of Junciton rect. length, measured in meters.
-    """
-
-    class _Dissipative:
->>>>>>> 41e0942a
 
         def __init__(self):
             self.dielectrics_bulk    = None
@@ -134,31 +114,10 @@
             self.resistive_surfaces  = None
             self.seams               = None
 
-<<<<<<< HEAD
     def __init__(self, project_path=None, project_name=None, design_name=None,
                  setup_name=None, do_connect=True):
 
         self.project_path  = str(Path(project_path)) if not (project_path is None) else None # Path: format path correctly to system convention
-=======
-    class _pyEPR_Options:
-        '''
-        Pj_from_current:
-            Multi-junction calculation of energy participation ratio matrix based on <I_J>. Current is integrated average of J_surf by default: (zkm 3/29/16)
-            Will calculate the Pj matrix for the selected modes for the given junctions junc_rect array & length of juuncs
-
-        pJ_method  : 'J_surf_mag'
-            takes the avg. Jsurf over the rect. Make sure you have seeded lots of tets here. i recommend starting with 4 across smallest dimension.
-        '''
-        def __init__(self):
-            self.Pj_from_current  = True
-            self.p_mj_method      = 'J_surf_mag'
-            self.save_mesh_stats  = True
-
-
-    def __init__(self, project_path, project_name=None, design_name=None):
-
-        self.project_path  = str(Path(project_path)) # Path: format path correctly to system convention
->>>>>>> 41e0942a
         self.project_name  = project_name
         self.design_name   = design_name
         self.setup_name    = setup_name
@@ -179,12 +138,9 @@
         self.design        = None
         self.setup         = None
 
-<<<<<<< HEAD
         if do_connect:
             self.connect()
 
-=======
->>>>>>> 41e0942a
 
     _Forbidden = ['app', 'design', 'desktop', 'project',
                   'dissipative', 'setup', '_Forbidden', 'junctions']
@@ -209,7 +165,6 @@
         '''
         #logger.info('Connecting to HFSS ...')
 
-<<<<<<< HEAD
         self.app, self.desktop, self.project = hfss.load_ansys_project(
             self.project_name, self.project_path)
         self.project_name = self.project.name
@@ -245,30 +200,6 @@
                     self.setup_name = setup.name
             self.get_setup(self.setup_name) # get the actual setup if there is one
 
-=======
-        self.app, self.desktop, self.project = hfss.load_HFSS_project(self.project_name, self.project_path)
-
-        # Design
-        try:
-            self.design  = self.project.get_design(self.design_name) if self.design_name != None else self.project.get_active_design()
-        except Exception as e:
-            tb = sys.exc_info()[2]
-            print("\n\nOriginal error:\n", e)
-            raise(Exception(' Did you provide the correct design name? Failed to pull up design.').with_traceback(tb))
-
-        if not ('Eigenmode' == self.design.solution_type):
-            print('\tWarning: The design tpye is not Eigenmode. Are you sure you dont want eigenmode?', file=sys.stderr)
-
-        # Setup
-        try:
-            if len(self.design.get_setup_names()) == 0:
-                print('\tNo eigen setup detected. Creating a default one.', file=sys.stderr)
-                assert  ('Eigenmode' == self.design.solution_type)
-                self.design.create_em_setup()
-                self.setup_name = 'Setup'
-
-            self.setup = self.design.get_setup(name=self.setup_name)
->>>>>>> 41e0942a
         except Exception as e:
             tb = sys.exc_info()[2]
             logger.error(f"Original error: {e}\n")
@@ -277,7 +208,6 @@
         # Finalize
         self.project_name = self.project.name
         self.design_name  = self.design.name
-<<<<<<< HEAD
 
         logger.info('\tConnected successfully.\t :)\t :)\t :)\t\n')
 
@@ -285,9 +215,9 @@
 
     def get_setup(self, name):
         """
-        Connects to a specific setup for the design. 
+        Connects to a specific setup for the design.
         Sets  self.setup and self.setup_name.
-        If Name is 
+        If Name is
         """
 
         if name is None:
@@ -300,15 +230,7 @@
             self.setup_name = self.setup.name
             logger.info(f'\tOpened setup: name={self.setup_name}  type={type(self.setup)}')
             return self.setup
-        
-=======
-        self.setup_name   = self.setup.name
-
-        oDesign, oModeler = self.get_dm()
-        print('\tConnected successfully.\n\t :)\t :)\t :)\t\n')
-
-        return self.design, oModeler, self.app, self.desktop, self.project, self.setup
->>>>>>> 41e0942a
+
 
     def check_connected(self):
         """Checks if fully connected including setup
@@ -341,11 +263,7 @@
             oDesign, oModeler = projec.get_dm()
 
         '''
-<<<<<<< HEAD
         oDesign = self.design
-=======
-        oDesign  = self.design
->>>>>>> 41e0942a
         oModeler = oDesign.modeler
         return oDesign, oModeler
 
@@ -371,12 +289,8 @@
             assert jj['Lj_variable'] in all_variables_names, "pyEPR project_info user error found: Seems like for junction `%s` you specified a design or project variable for `Lj_variable` that does not exist in HFSS by the name: `%s` " % (
                 jjnm, jj['Lj_variable'])
             for name in ['rect', 'line']:
-<<<<<<< HEAD
                 assert jj[name] in all_object_names, "pyEPR project_info user error found: Seems like for junction `%s` you specified a %s that does not exist in HFSS by the name: `%s` " % (
                     jjnm, name, jj[name])
-=======
-                assert jj[name] in all_object_names, "pyEPR project_info user error found: Seems like for junction `%s` you specified a %s that does not exist in HFSS by the name: `%s` " %(jjnm, name, jj[name])
->>>>>>> 41e0942a
         #TODO: Check the length of the rectnagle
 
 
@@ -390,39 +304,7 @@
     Further, it allows one to calcualte dissipation, etc
     """
 
-<<<<<<< HEAD
     def __init__(self, *args, **kwargs):
-=======
-    @property
-    def setup(self):
-        return self.pinfo.setup
-
-    @property
-    def design(self):
-        return self.pinfo.design
-
-    @property
-    def project(self):
-        return self.pinfo.project
-
-    @property
-    def desktop(self):
-        return self.pinfo.desktop
-
-    @property
-    def app(self):
-        return self.pinfo.app
-
-    @property
-    def junctions(self):
-        return self.pinfo.junctions
-
-    @property
-    def ports(self):
-        return self.pinfo.ports
-
-    def __init__(self, project_info, verbose=True, append_analysis=False):
->>>>>>> 41e0942a
         '''
         Parameters:
         -------------------
@@ -479,7 +361,6 @@
                        'Variations : ', latest_bbq_analysis.variations)
             '''
 
-<<<<<<< HEAD
     @property
     def setup(self):
         return self.pinfo.setup
@@ -511,15 +392,6 @@
     @property
     def options(self):
         return self.pinfo.options
-=======
-    def update_variation_information(self):
-        # Variations
-        self.nmodes           = int(self.setup.n_modes)
-        self.listvariations   = self.design._solutions.ListVariations(str(self.setup.solution_name))
-        self.nominalvariation = self.design.get_nominal_variation()
-        self.nvariations      = np.size(self.listvariations)
-
->>>>>>> 41e0942a
 
     def get_latest_h5(self):
         '''
@@ -967,143 +839,11 @@
         print('p_surf'+'_'+str(mode)+' = ' + str(p_surf))
         return Series(Qsurf)
 
-<<<<<<< HEAD
     def calc_Q_external(self, variation, freq_GHz, U_E):
         '''
         Calculate the coupling Q of mode m with each port p
         Expected that you have specified the mode before calling this
         '''
-=======
-    @deprecated
-    def get_Hparams(self, freqs, pjs, lj):
-        '''
-            Outdated.
-            This is for 1 junction,  and for N=4th first-order  PT on EPR
-        '''
-        Hparams = OrderedDict()
-        fzpfs = []
-
-        # calculate Kerr and fzpf
-        for m in self.modes:
-            omega = 2*pi*freqs[m]
-            ej = fluxQ**2/lj
-            pj = pjs['pj_'+str(m)]
-            fzpf = np.sqrt(pj*hbar*omega/ej)
-            fzpfs.append(fzpf)
-            Hparams['fzpf_'+str(m)] = fzpf
-            alpha = 2*ej/fact(4)*nck(4,2)*(fzpf**4)/hbar
-            Hparams['alpha_'+str(m)] = alpha
-            Hparams['freq_'+str(m)]=(omega-alpha)/2/pi
-
-        # calculate chi
-        for m in self.modes:
-            for n in self.modes: # will fail
-                if n<m:
-                    chi_mn = ej/hbar*(fzpfs[m]*fzpfs[n])**2
-                    Hparams['chi_'+str(m)+'_'+str(n)] = chi_mn
-
-        return Hparams
-
-    def calc_U_E(self, variation, volume=None):
-        ''' This is 2 * the peak electric energy.(since we do not divide by 2, and use the peak phasors) '''
-        lv = self.get_lv(variation)
-        if volume is None:
-            volume = 'AllObjects'
-        else:
-            pass
-        calcobject=CalcObject([],self.setup)
-        vecE=calcobject.getQty("E")
-        A=vecE.times_eps()
-        B=vecE.conj()
-        A=A.dot(B)
-        A=A.real()
-        A=A.integrate_vol(name=volume)
-        return A.evaluate(lv=lv)
-
-    def calc_U_H(self, variation, volume=None):
-        lv = self.get_lv(variation)
-        if volume is None:
-            volume = 'AllObjects'
-        else:
-            pass
-        calcobject=CalcObject([],self.setup)
-        vecH=calcobject.getQty("H")
-        A=vecH.times_mu()
-        B=vecH.conj()
-        A=A.dot(B)
-        A=A.real()
-        A=A.integrate_vol(name=volume)
-        return A.evaluate(lv=lv)
-
-    def calc_current(self, fields, line ):
-        '''Function to calculate Current based on line. Not in use
-            line = integration line between plates - name
-        '''
-        self.design.Clear_Field_Clac_Stack()
-        comp = fields.Vector_H
-        exp  = comp.integrate_line_tangent(line)
-        I    = exp.evaluate(phase = 90)
-        self.design.Clear_Field_Clac_Stack()
-        return I
-
-    def calc_avg_current_J_surf_mag(self, variation, junc_rect, junc_line):
-        ''' Peak current I_max for mdoe J in junction J
-            The avg. is over the surface of the junction. I.e., spatial. '''
-        lv   = self.get_lv(variation)
-
-        jl, uj = self.get_junc_len_dir(variation, junc_line)
-
-        uj = ConstantVecCalcObject(uj, self.setup)
-        calc = CalcObject([],self.setup)
-        #calc = calc.getQty("Jsurf").mag().integrate_surf(name = junc_rect)
-        calc = (((calc.getQty("Jsurf")).dot(uj)).imag()).integrate_surf(name = junc_rect)
-        I    = calc.evaluate(lv=lv) / jl #phase = 90
-        #self.design.Clear_Field_Clac_Stack()
-        return  I
-
-    def calc_current_line_voltage(self, variation, junc_line_name, junc_L_Henries):
-        ''' Peak current I_max for prespecified mode calculating line voltage across junction.
-            variation: variation number
-            junc_line_name: name of the HFSS line spanning the junction
-            junc_L_Henries: junction inductance in henries'''
-        lv   = self.get_lv(variation)
-        v_calc_real = CalcObject([],self.setup).getQty("E").real().integrate_line_tangent(name = junc_line_name)
-        v_calc_imag = CalcObject([],self.setup).getQty("E").imag().integrate_line_tangent(name = junc_line_name)
-        V = np.sqrt(v_calc_real.evaluate(lv=lv)**2+v_calc_imag.evaluate(lv=lv)**2)
-        freq = CalcObject([('EnterOutputVar',('Freq',"Complex"))],self.setup).real().evaluate()
-        return V/(2*np.pi*freq*junc_L_Henries) # I=V/(wL)s
-
-    def calc_line_current(self, variation, junc_line_name):
-        lv   = self.get_lv(variation)
-        calc = CalcObject([],self.setup)
-        calc = calc.getQty("H").imag().integrate_line_tangent(name = junc_line_name)
-        #self.design.Clear_Field_Clac_Stack()
-        return calc.evaluate(lv=lv)
-
-    def get_junc_len_dir(self, variation, junc_line):
-        '''return the length and direction of a junction defined by a line
-        inputs: variation: simulation variation
-                junc_line: polyline object
-        outputs: jl (float) junction length
-                 uj (list of 3 floats) x,y,z coordinates of the unit vector
-                 tangent to the junction line
-        '''
-        #
-        lv   = self.get_lv(variation)
-        u = []
-        for coor in ['X', 'Y', 'Z']:
-            calc = CalcObject([],self.setup)
-            calc = calc.line_tangent_coor(junc_line, coor)
-            u.append(calc.evaluate(lv=lv))
-
-        jl = float(np.sqrt(u[0]**2+u[1]**2+u[2]**2))
-        uj = [float(u[0]/jl), float(u[1]/jl), float(u[2]/jl)]
-        return jl, uj
-
-    def calculate_Q_mp(self, variation, freq_GHz, U_E):
-        ''' calculate the coupling Q of mode m with each port p
-        Expected that you have specified the mode before calling this'''
->>>>>>> 41e0942a
 
         Qp = pd.Series({})
 
@@ -1205,14 +945,8 @@
         self._run_time = time.strftime('%Y%m%d_%H%M%S', time.localtime())
 
         self.update_variation_information()
-<<<<<<< HEAD
 
         if modes is None:
-=======
-        if variations      is None:
-            variations = (['-1'] if self.listvariations == (u'',)  else [str(i) for i in range(self.nvariations)] )
-        if modes           is None:
->>>>>>> 41e0942a
             modes = range(self.nmodes)
 
         if variations is None:
@@ -1265,7 +999,6 @@
             # - - - - - - - - - - - - - - - - - - - - - - - - - - - - - - - - - - - - - - - - - - - - -
             # This is crummy now. Maybe use xarray.
 
-<<<<<<< HEAD
             Om = OrderedDict()  # Matrix of angular frequency (of analyzed modes)
             Pm = OrderedDict()  # Participation P matrix
             Sm = OrderedDict()  # Sign          S matrix
@@ -1274,17 +1007,8 @@
 
             for mode in modes:  # integer of mode number [0,1,2,3,..]
 
-=======
-            Om  = OrderedDict() # Matrix of angular frequency (of analyzed modes)
-            Pm  = OrderedDict() # Participation P matrix
-            Sm  = OrderedDict() # Sign          S matrix
-            Qm_coupling  = OrderedDict() # Quality factor matrix
-            SOL = OrderedDict() # other results
-
-            for mode in modes:
->>>>>>> 41e0942a
                 # Mode setup & load fields
-                
+
                 self.set_mode(mode)
 
                 #  Get hfss solved frequencie
@@ -1304,7 +1028,6 @@
                 except Exception as e:
                     tb = sys.exc_info()[2]
                     print("\n\nError:\n", e)
-<<<<<<< HEAD
                     raise(Exception(' Did you save the field solutions?\n  Failed during calculation of the total magnetic energy. This is the first calculation step, and is indicative that there are no field solutions saved. ').with_traceback(tb))
          #       print('\n \n U_E = {} \n \n'.format(self.U_E))
             #    time.sleep(2.0)
@@ -1316,7 +1039,7 @@
                   #  print("\n\nError:\n", e)
                    # raise(Exception(' Did you save the field solutions?\n  Failed during calculation of the total magnetic energy. This is the first calculation step, and is indicative that there are no field solutions saved. ').with_traceback(tb))
           #      print('\n \n U_H = {} \n \n'.format(self.U_H))
-                
+
                 sol = Series({'U_H': self.U_H, 'U_E': self.U_E})
 
                 print(f"""     {'(ℰ_E-ℰ_H)/ℰ_E':>15s} {'ℰ_E':>9s} {'ℰ_H':>9s}
@@ -1327,22 +1050,6 @@
                 print(f"\t{'junction':<15s} EPR p_{mode}j   sign s_{mode}j")
                 Pm[mode], Sm[mode] = self.calc_p_junction(
                     variation, self.U_H, self.U_E, Ljs)
-=======
-                    raise(Exception(' Did you save the field solutions?   Failed during calculation of the total magnetic energy. This is the first calculation step, and is indicative that there are no field solutions saved. ').with_traceback(tb))
-                print_NoNewLine(', U_E \n')
-                self.U_E = self.calc_U_E(variation)
-                print(  "U_E=  {:>9.2E}" .format(self.U_E) )
-                print(  "U_H=  {:>9.2E}" .format(self.U_H) )
-                print(  "U_E+U_H=  {:>9.2E}" .format(self.U_E + self.U_H ) )
-                print(  "U_L=U_E-U_H=  {:>9.2E}" .format(self.U_E - self.U_H ) )
-                print(  "U_L/U_E=  {:>9.2E}" .format( (self.U_E - self.U_H )/self.U_E) )
-                sol = Series({'U_H':self.U_H, 'U_E':self.U_E})
-                # calcualte for each of the junctions
-                Pm[mode], Sm[mode] = self.calculate_p_mj(variation, self.U_H, self.U_E, Ljs)
-                _Om = pd.Series({})
-                _Om['freq_GHz'] = freqs_bare_GHz[mode] # freq
-                Om[mode] = _Om
->>>>>>> 41e0942a
 
                 # - - - - - - - - - - - - - - - - - - - - - - - - - - - - - - - - - - - - - - - - - - - - -
                 # EPR Dissipative calculations
@@ -1616,7 +1323,6 @@
     '''
 
     freqs, Ljs, ϕzpf = map(np.array, (freqs, Ljs, ϕzpf))
-<<<<<<< HEAD
     assert(all(freqs < 1E6)), "Please input the frequencies in GHz"
     assert(all(Ljs < 1E-3)), "Please input the inductances in Henries"
 
@@ -1625,14 +1331,6 @@
     f_ND, χ_ND, _, _ = make_dispersive(
         Hs, fock_trunc, ϕzpf, freqs, use_1st_order=use_1st_order)
     χ_ND = -1*χ_ND * 1E-6  # convert to MHz, and flip sign so that down shift is positive
-=======
-    assert(all(freqs<1E6)), "Please input the frequencies in GHz"
-    assert(all(Ljs  <1E-3)),"Please input the inductances in Henries"
-
-    Hs = bbq_hmt(freqs * 1E9, Ljs.astype(np.float), fluxQ*ϕzpf, cos_trunc, fock_trunc, individual = use_1st_order)
-    f_ND, χ_ND, _, _ = make_dispersive(Hs, fock_trunc, ϕzpf, freqs, use_1st_order = use_1st_order)
-    χ_ND = -χ_ND * 1E-6 # convert to MHz, and flip sign so that down shift is positive
->>>>>>> 41e0942a
 
     return (f_ND, χ_ND, Hs) if return_H else (f_ND, χ_ND)
 
@@ -1641,41 +1339,41 @@
 #==============================================================================
 
 class Results_Hamiltonian(OrderedDict):
-    
+
     '''
          Class to store and process results from the analysis of H_nl.
     '''
-        
+
     def __init__(self, dict_file=None,Data_dir=None):
-        """ input: 
-           dict file - 1. ethier None to create an empty results hamilitoninan as 
+        """ input:
+           dict file - 1. ethier None to create an empty results hamilitoninan as
                        as was done in the original code
-                          
+
                        2. or a string with the name of the file where the file of the
                        previously saved Results_Hamiltonian instatnce we wish
-                       to load 
-                      
-                       3. or an existing instance of a dict class which will be 
+                       to load
+
+                       3. or an existing instance of a dict class which will be
                        upgraded to the Results_Hamiltonian class
-            Data_dir -  the directory in which the file is to be saved or loaded 
+            Data_dir -  the directory in which the file is to be saved or loaded
                         from, defults to the config.root_dir
                         """
         super().__init__()
-        
+
         if Data_dir is None:
             Data_dir = Path(config.root_dir)
-        
-        if dict_file is None:    
+
+        if dict_file is None:
             self.file_name = str(Data_dir)+'\\Results_Hamiltonian.npz'
-            
-        elif isinstance(dict_file,str): 
+
+        elif isinstance(dict_file,str):
             try:
                 self.file_name = str(Data_dir)+'\\' +dict_file
                 self.load_from_npz()
             except:
                 self.file_name = dict_file
                 self.load_from_npz()
-        
+
         elif isinstance(dict_file,dict):
             self.inject_dic(dict_file)
             self.file_name = str(Data_dir)+'\\Results_Hamiltonian.npz'
@@ -1684,28 +1382,28 @@
                 #load file
     #TODO: make this savable and loadable
     def save_to_npz(self,filename= None):
-        
+
         if filename is None: filename = self.file_name
-        
+
         np.savez(filename, Res_Hamil=dict(self))
         return filename
-    
+
     def load_from_npz(self,filename= None):
-        
+
         if filename is None: filename = self.file_name
-        
+
         self.inject_dic(extract_dic(file_name=filename)[0])
         return filename
-    
+
     def inject_dic(self,add_dic):
         Init_number_of_keys = len(self.keys())
         for key,val in add_dic.items():
-###TODO remove all copies of same data            
+###TODO remove all copies of same data
           #  if key in self.keys():
                 #raise ValueError('trying to overwrite an exsiting varation')
             self[str(int(key)+Init_number_of_keys)] = val
         return 1
-    
+
     def get_vs_variation(self, quantity,lv = None,vs='variation'):
         res = OrderedDict()
         if lv is None:
@@ -1720,7 +1418,7 @@
                     res[str(ureg.Quantity(self[key]['hfss_variables']['_'+vs]).magnitude)] = self[key][quantity]
     #        except:
             #    print(' No such variation as ' +key)
-            
+
         return res
     #def get_vs_variable()
     def get_frequencies_HFSS(self,lv =None,vs='variation'):
@@ -1751,7 +1449,7 @@
 
 
 class pyEPR_Analysis(object):
-    #TODO make away to propgrate to the data analysis capablites of or to merge more than a single HDF file 
+    #TODO make away to propgrate to the data analysis capablites of or to merge more than a single HDF file
     '''
         Defines an analysis object which loads and plots data from a h5 file
         This data is obtained using pyEPR_HFSS
@@ -1831,7 +1529,7 @@
     def get_variable_vs(self, swpvar,lv=None):
         """ lv is list of variations (example ['0', '1']), if None it takes all variations
             swpvar is the variable by which to orginize
-            
+
             return:
             ret -ordered dicitonary of key which is the variation number and the magnitude of swaver as the item
         """
@@ -1847,31 +1545,31 @@
                 print(' No such variation as ' +key)
         return ret
     def get_variable_value(self,swpvar,lv = None):
-        
-        var =self.get_variable_vs(swpvar,lv=lv)    
+
+        var =self.get_variable_vs(swpvar,lv=lv)
         return [var[key] for key in var.keys()]
-    
+
     def get_variations_of_variable_value(self, swpvar,value,lv =None):
         """A function to return all the variations in which one of the variables has a specific value
             lv is list of variations (example ['0', '1']), if None it takes all variations
             swpvar is a string and the name of the variable we wish to filter
             value is the value of swapvr in which we are intrested
-            
+
             returns lv - a list of the variations for which swavr==value
             """
-            
+
         if lv is None: lv = self.variations
-        
+
         ret = self.get_variable_vs(swpvar,lv=lv)
-        
-        lv = np.array(list(ret.keys()))[np.array(list(ret.values()))==value] 
-        
+
+        lv = np.array(list(ret.keys()))[np.array(list(ret.values()))==value]
+
         #lv = lv_temp if not len(lv_temp) else lv
         if  not (len(lv)):
             raise ValueError('No variations have the variable-' +swpvar +'= {}'.format(value))
-            
-        return lv    
-            
+
+        return lv
+
     def get_variation_of_multiple_variables_value(self, Var_dic,lv =None):
         """
                 SEE get_variations_of_variable_value
@@ -1879,9 +1577,9 @@
             lv is list of variations (example ['0', '1']), if None it takes all variations
             Var_dic is a dic with the name of the variable as key and the value to filter as item
             """
-            
+
         if lv is None: lv = self.variations
-        
+
         var_str = None
         for key, var in Var_dic.items():
             lv = self.get_variations_of_variable_value(key,var,lv)
@@ -1890,8 +1588,8 @@
             else:
                 var_str = var_str +' & '+ key +'= {}'.format(var)
         return lv,var_str
-        
-        
+
+
 
     def get_convergences_Max_Tets(self):
         ''' Index([u'Pass Number', u'Solved Elements', u'Max Delta Freq. %' ])  '''
@@ -2016,13 +1714,9 @@
         Om = np.diagflat(self.OM[variation].values)      # GHz. Frequencies of HFSS linear modes. Input in dataframe but of one line. Output nd array
         EJ = np.diagflat(self.get_Ejs(variation).values) # GHz
 
-<<<<<<< HEAD
         print(PJ, SJ, Om, EJ)
 
-        PHI_zpf = Calcs_basic.epr_to_zpf(PJ, SJ, Om, EJ)
-=======
         PHI_zpf = CalcsBasic.epr_to_zpf(PJ, SJ, Om, EJ)
->>>>>>> 41e0942a
 
         return PJ, SJ, Om, EJ, PHI_zpf                   # All as np.array
 
@@ -2154,11 +1848,10 @@
 
         print( '\n*** Q_coupling'  )
         print(result['Q_coupling'])
-<<<<<<< HEAD
-        
+
     def plotting_dic_x(self,Var_dic,var_name):
         dic = {}
-        
+
         if (len(Var_dic.keys())+1)== self.Num_hfss_vars_diff_idx:
             lv,lv_str = self.get_variation_of_multiple_variables_value(Var_dic)
             dic['label']= lv_str
@@ -2166,25 +1859,21 @@
             dic['x']= self.get_variable_value(var_name,lv=lv)
         else:
             raise ValueError('more than one hfss variablae changes each time')
-        
+
         return lv, dic
     def plotting_dic_data(self,Var_dic,var_name,data_name):
         lv,dic =self.plotting_dic_x()
         dic['y_label']= data_name
-        
+
     def plot_results(self, result,Y_label, variable,X_label ,variations =None):
-        
+
         import matplotlib.pyplot as plt
-        
-        
-        
-    
-        
+
+
+
+
+
     def plot_Hresults(self, variable=None, fig=None,variations =None):
-=======
-
-    def plot_Hresults(self, variable=None, fig=None):
->>>>>>> 41e0942a
         '''
             versus variations
         '''
@@ -2220,7 +1909,7 @@
 
         ax = axs[1,0]
         ax.set_title('Quality factors')
-        Qs = self.Qs if variations is None else self.Qs[variations] 
+        Qs = self.Qs if variations is None else self.Qs[variations]
         Qs.transpose().plot(ax = ax, lw=0, marker=markerf1, ms=4, legend=True, zorder = 20, color = cmap)
         Qs.transpose().plot(ax = ax, lw=1, alpha = 0.2, color = 'grey', legend=False)
         ax.set_yscale('log')
@@ -2265,7 +1954,7 @@
 
 
 def extract_dic(name=None, file_name=None):
-    """#name is the name of the dictionry as saved in the npz file if it is None, 
+    """#name is the name of the dictionry as saved in the npz file if it is None,
     the function will return a list of all dictionaries in the npz file
     file name is the name of the npz file"""
     with np.load(file_name,allow_pickle=True) as f:
