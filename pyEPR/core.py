'''
 Copyright Zlatko Minev and Zaki Leghtas
 2015, 2016, 2017, 2018, 2019, 2020
'''
from __future__ import print_function    # Python 2.7 and 3 compatibility
import os
import sys
import time
import shutil
import warnings
import numpy as np
import pandas as pd
import matplotlib as mpl
import matplotlib.pyplot as plt

# Standard imports
from numpy        import pi
from numpy.linalg import inv
from stat         import S_ISREG, ST_CTIME, ST_MODE
from pandas       import HDFStore, Series, DataFrame
from collections  import OrderedDict
from pathlib      import Path

# pyEPR custom imports
from . import hfss
from . import logger
from . import config
from .hfss        import ureg, CalcObject, ConstantVecCalcObject, set_property
from .toolbox.pythonic     import print_NoNewLine, print_color, deprecated, fact,  nck, \
                         divide_diagonal_by_2, print_matrix, DataFrame_col_diff, get_instance_vars,\
                         sort_df_col, sort_Series_idx
from .calcs.constants import epsilon_0, hbar, Planck, fluxQ
from .calcs.basic import CalcsBasic
from .toolbox.plotting import cmap_discrete, legend_translucent
from .numeric_diag import bbq_hmt, make_dispersive
from .reports import plot_convergence_f_vspass, plot_convergence_max_df, plot_convergence_solved_elem, plot_convergence_maxdf_vs_sol


class Project_Info(object):
    """
    Class containing options and information about the manipulation and analysis in HFSS.

    Junction info:
    -----------------------
        self.junctions : OrderedDict()

        A Josephson tunnel junction has to have its parameters specified here for the analysis.
        Each junction is given a name and is specified by a dictionary.
        It has the following properties:

            1. `Lj_variable` : Name of HFSS variable that specifies junction inductance Lj defined on the boundary condition in HFSS. DO NOT USE Global names that start with $.
            2. `rect`        : Name of HFSS rectangle on which lumped boundary condition is specified.
            3. `line`        : Name of HFSS polyline which spans the length of the recntalge. Used to define the voltage across the junction.  Used to define the current orientation for each junction. Used to define sign of ZPF.
            4. `length`      : Length in HFSS of the junction rectangle and line (specified in meters).

        Example definition:

        ..code-block python

            # Define a single junction
            pinfo = Project_Info('')
            pinfo.junctions['j1'] = {'Lj_variable' : 'Lj1',
                         'rect'        : 'JJrect1',
                         'line'        : 'JJline1',
                         'length'      : parse_units('50um')} # Length is in meters

            # Specify multiple junctions in HFSS model
            n_junctions = 5
            for i in range(1, 1+n_junctions):
                pinfo.junctions[f'j{i}'] = {'Lj_variable' : f'Lj{i}',
                                            'rect'        : f'JJrect{i}',
                                            'line'        : f'JJline{i}',
                                            'length'      : parse_units('50um')}

    HFSS app connection settings
    -----------------------
        project_path  : str
            Directory path to the hfss project file. Should be the directory, not the file.
            default = None: Assumes the project is open, and thus gets the project based on `project_name`
        project_name  : str,  None
            Name of the project within the project_path. "None" will get the current active one.
        design_name   : str,  None
            Name of the design within the project. "None" will get the current active one.
        setup_name    : str,  None
            Name of the setup within the design. "None" will get the current active one.


    Additional init setting:
    -----------------------
        do_connect : True by default. Connect to HFSS


    HFSS desgin settings
    -----------------------
    describe junction parameters
        junc_rects    = None
            Name of junction rectangles in HFSS
        junc_lines    = None
            Name of lines in HFSS used to define the current orientation for each junction
        junc_LJ_names = None
            Name of junction inductance variables in HFSS.
            Note, DO NOT USE Global names that start with $.
        junc_lens     = None
            Junciton rect. length, measured in meters.

    """

    class _Dissipative:
        #TODO: remove and turn to dict

        def __init__(self):
            self.dielectrics_bulk    = None
            self.dielectric_surfaces = None
            self.resistive_surfaces  = None
            self.seams               = None

    def __init__(self, project_path=None, project_name=None, design_name=None,
                 setup_name=None, do_connect=True):
<<<<<<< HEAD

=======
>>>>>>> 532de1b0

        self.project_path  = str(Path(project_path)) if not (project_path is None) else None # Path: format path correctly to system convention
        self.project_name  = project_name
        self.design_name   = design_name
        self.setup_name    = setup_name

        ## HFSS desgin: describe junction parameters
        # TODO: introduce modal labels
        self.junctions     = OrderedDict() # See above for help
        self.ports         = OrderedDict()

        ## Dissipative HFSS volumes and surfaces
        self.dissipative   = self._Dissipative()
        self.options       = config.options_hfss

        # Conected to HFSS variable
        self.app           = None
        self.desktop       = None
        self.project       = None
        self.design        = None
        self.setup         = None

        if do_connect:
            self.connect()


    _Forbidden = ['app', 'design', 'desktop', 'project',
                  'dissipative', 'setup', '_Forbidden', 'junctions']

    def save(self, hdf):
        '''
            hdf : pd.HDFStore
        '''
        hdf['project_info']           = pd.Series(get_instance_vars(self, self._Forbidden))
        hdf['project_info_dissip']    = pd.Series(get_instance_vars(self.dissipative))
        hdf['project_info_options']   = pd.Series(get_instance_vars(self.options))
        hdf['project_info_junctions'] = pd.DataFrame(self.junctions)
        hdf['project_info_ports']     = pd.DataFrame(self.ports)

    @deprecated
    def connect_to_project(self):
        return self.connect()

    def connect(self):
        '''
        Connect to HFSS design.
        '''
        #logger.info('Connecting to HFSS ...')

        self.app, self.desktop, self.project = hfss.load_ansys_project(
            self.project_name, self.project_path)
        self.project_name = self.project.name
        self.project_path = self.project.get_path()

        # Design
        if self.design_name is None:
            self.design = self.project.get_active_design()
            self.design_name = self.design.name
            logger.info(f'\tOpened active design\n\tDesign:    {self.design_name} [Solution type: {self.design.solution_type}]')
        else:
            try:
                self.design = self.project.get_design(self.design_name)
            except Exception as e:
                tb = sys.exc_info()[2]
                logger.error(f"Original error: {e}\n")
                raise(Exception(' Did you provide the correct design name? Failed to pull up design.').with_traceback(tb))

        #if not ('Eigenmode' == self.design.solution_type):
        #    logger.warning('\tWarning: The design tpye is not Eigenmode. Are you sure you dont want eigenmode?')

        # Setup
        try:
            n_setups = len(self.design.get_setup_names())
            if n_setups == 0:
                logger.warning('\tNo design setup detected.')
                if self.design.solution_type == 'Eigenmode':
                    logger.warning('\tCreating eigenmode default setup one.')
                    setup = self.design.create_em_setup()
                    self.setup_name = setup.name
                elif self.design.solution_type == 'DrivenModal':
                    setup = self.design.create_dm_setup() # adding a driven modal design
                    self.setup_name = setup.name
            self.get_setup(self.setup_name) # get the actual setup if there is one

        except Exception as e:
            tb = sys.exc_info()[2]
            logger.error(f"Original error: {e}\n")
            raise(Exception(' Did you provide the correct setup name? Failed to pull up setup.').with_traceback(tb))

        # Finalize
        self.project_name = self.project.name
        self.design_name  = self.design.name

        logger.info('\tConnected successfully.\t :)\t :)\t :)\t\n')

        return self

    def get_setup(self, name):
        """
        Connects to a specific setup for the design.
        Sets  self.setup and self.setup_name.
        If Name is
        """

        if name is None:
            return None
        else:
            self.setup = self.design.get_setup(name=self.setup_name)
            if self.setup is None:
                 logger.error(f"Could not retrieve setup: {self.setup_name}\n \
                     Did you give the right name? Does it exist?")
            self.setup_name = self.setup.name
            logger.info(f'\tOpened setup: name={self.setup_name}  type={type(self.setup)}')
            return self.setup


    def check_connected(self):
        """Checks if fully connected including setup
        """
        return\
        (self.setup   is not None) and\
        (self.design  is not None) and\
        (self.project is not None) and\
        (self.desktop is not None) and\
        (self.app     is not None)

    def disconnect(self):
        '''
        Disconnect from existing HFSS design.
        '''
        assert self.check_connected(
        ) is True, "it does not appear that you have connected to HFSS yet. use connect()"
        self.project.release()
        self.desktop.release()
        self.app.release()
        hfss.release()

    ### UTILITY FUNCTIONS

    def get_dm(self):
        '''
        Get the design and modeler

        .. code-block:: python
            oDesign, oModeler = projec.get_dm()

        '''
        oDesign = self.design
        oModeler = oDesign.modeler
        return oDesign, oModeler

    def get_all_variables_names(self):
        """Returns array of all project and local design names."""
        return self.project.get_variable_names() + self.design.get_variable_names()

    def get_all_object_names(self):
        """Returns array of strings"""
        oObjects = []
        for s in ["Non Model", "Solids", "Unclassified", "Sheets", "Lines"]:
            oObjects += self.design.modeler.get_objects_in_group(s)
        return oObjects

    def validate_junction_info(self):
        """ Validate that the user has put in the junction info correctly.
            Do no also forget to check the length of the rectangles/line of
            the junction if you change it.
        """
        all_variables_names = self.get_all_variables_names()
        all_object_names    = self.get_all_object_names()
        for jjnm, jj in self.junctions.items():
            assert jj['Lj_variable'] in all_variables_names, "pyEPR project_info user error found: Seems like for junction `%s` you specified a design or project variable for `Lj_variable` that does not exist in HFSS by the name: `%s` " % (
                jjnm, jj['Lj_variable'])
            for name in ['rect', 'line']:
                assert jj[name] in all_object_names, "pyEPR project_info user error found: Seems like for junction `%s` you specified a %s that does not exist in HFSS by the name: `%s` " % (
                    jjnm, name, jj[name])
        #TODO: Check the length of the rectnagle


#==============================================================================
#%% Main compuation class & interface with HFSS
#==============================================================================
class pyEPR_HFSS(object):
    """
    This class defines a pyEPR_HFSS object which calculates and saves
    Hamiltonian parameters from an HFSS simulation.
    Further, it allows one to calcualte dissipation, etc
    """

    def __init__(self, *args, **kwargs):
        '''
        Parameters:
        -------------------
            project_info    : Project_Info
                Suplpy the project info or the parameters to create pinfo

        Example use:
        -------------------
        '''
        if (len(args) == 1) and (args[0].__class__.__name__ == 'Project_Info'): #isinstance(args[0], Project_Info): # fails on module repload with changes
            project_info = args[0]
        else:
            assert len(args) == 0, 'Since you did not pass a Project_info object as a arguemnt, we now assuem you are trying to create a project info object here by apassing its arguments. See Project_Info. It does not take any arguments, only kwargs.'
            project_info = Project_Info(*args, **kwargs)


        # Input
        self.pinfo = project_info
        if self.pinfo.check_connected() is False:
            self.pinfo.connect()

        self.verbose          = True #TODO: change verbose to logger. remove verbose flags
        self.append_analysis  = False   #TODO

        # hfss connect module
        self.fields           = None
        self.solutions        = None
        if self.setup:
            self.fields       = self.setup.get_fields()
            self.solutions    = self.setup.get_solutions()

        # Variations - the following get updated in update_variation_information
        self.nmodes           = int(1)
        self.listvariations   = ("",)
        self.nominalvariation = '0'
        self.nvariations      = 0
        self.update_variation_information()

        self.hfss_variables   = OrderedDict()  # container for eBBQ list of varibles


        if self.verbose:
            print('Design \"%s\" info:'%self.design.name)
            print('\t%-15s %d\n\t%-15s %d' %('# eigenmodes', self.nmodes, '# variations', self.nvariations))

        # Setup data saving
        self.setup_data()
        self.latest_h5_path = None # #self.get_latest_h5()
        '''         #TODO: to be implemented to use old files
        if self.latest_h5_path is not None and self.append_analysis:
            latest_bbq_analysis = pyEPR_Analysis(self.latest_h5_path)
            if self.verbose:
                print( 'Varied variables and values : ', latest_bbq_analysis.get_swept_variables(), \
                       'Variations : ', latest_bbq_analysis.variations)
            '''

    @property
    def setup(self):
        return self.pinfo.setup

    @property
    def design(self):
        return self.pinfo.design

    @property
    def project(self):
        return self.pinfo.project

    @property
    def desktop(self):
        return self.pinfo.desktop

    @property
    def app(self):
        return self.pinfo.app

    @property
    def junctions(self):
        return self.pinfo.junctions

    @property
    def ports(self):
        return self.pinfo.ports

    @property
    def options(self):
        return self.pinfo.options

    def get_latest_h5(self):
        '''
            No longer used. Could be added back in.
        '''
        dirpath = self.data_dir

        entries1 = (os.path.join(dirpath, fn) for fn in os.listdir(dirpath))     # get all entries in the directory w/ stats
        entries2 = ((os.stat(path), path) for path in entries1)
        entries3 = ((stat[ST_CTIME], path)                                       # leave only regular files, insert creation date
                   for stat, path in entries2 if S_ISREG(stat[ST_MODE]) and path[-4:]=='hdf5')
        #NOTE: on Windows `ST_CTIME` is a creation date but on Unix it could be something else
        #NOTE: use `ST_MTIME` to sort by a modification date

        paths_sorted = []
        for cdate, path in sorted(entries3):
            paths_sorted.append(path)
            #print time.ctime(cdate), os.path.basename(path)

        if len(paths_sorted) > 0:
            self.latest_h5_path = paths_sorted[-1]
            if self.verbose:
                print('This simulations has been analyzed, latest data in ' + self.latest_h5_path)

        else:
            self.latest_h5_path = None
            if self.verbose:
                print('This simulation has never been analyzed')

    def setup_data(self):
        '''
        Set up folder paths for saving data to.
        '''
        data_dir = Path(config.root_dir) / \
            Path(self.project.name)/Path(self.design.name)

        #if self.verbose:
        #    print("\nResults will be saved to:\n" +'-  '*20+'\n\t'+ str(data_dir)+'\n'+'-  '*20+'\n')
        if len(self.design.name) > 50:
            print_color('WARNING!   DESING FILENAME MAY BE TOO LONG! ')

        if not data_dir.is_dir():
            data_dir.mkdir(parents=True, exist_ok=True)
        self.data_dir = str(data_dir)
        self.data_filename = str(
            data_dir / (time.strftime('%Y-%m-%d %H-%M-%S', time.localtime()) + '.hdf5'))

    """
    @deprecated
    def calc_p_j(self, modes=None, variation=None):
        '''
        Calculates the p_j for all the modes.
        Requires a calculator expression called P_J.
        '''
        lv = self.get_lv(variation)
        if modes is None:
            modes = range(self.nmodes)

        pjs = OrderedDict()
        for ii, m in enumerate(modes):
            print('Calculating p_j for mode ' + str(m) + ' (' + str(ii) + '/' + str(np.size(modes)-1) + ')')
            self.solutions.set_mode(m+1, 0)
            self.fields = self.setup.get_fields()
            P_J = self.fields.P_J
            pjs['pj_'+str(m)] = P_J.evaluate(lv=lv)
        self.pjs = pjs
        if self.verbose:
            print(pjs)
        return pjs
    """

    def calc_p_junction_single(self, mode):
        '''
        This function is used in the case of a single junction only.
        For multiple junctions, see `calc_p_junction`.

        Assumes no lumped capacitive elements.
        '''
        pj = OrderedDict()
        pj_val = (self.U_E-self.U_H)/self.U_E
        pj['pj_'+str(mode)] = np.abs(pj_val)
        print('    p_j_' + str(mode) + ' = ' + str(pj_val))
        return pj

    #TODO: replace this method with the one below, here because osme funcs use it still
    def get_freqs_bare(self, variation):
        #str(self.get_lv(variation))
        freqs_bare_vals = []
        freqs_bare_dict = OrderedDict()
        freqs, kappa_over_2pis = self.solutions.eigenmodes(
            self.get_lv_EM(variation))
        for m in range(self.nmodes):
            freqs_bare_dict['freq_bare_'+str(m)] = 1e9*freqs[m]
            freqs_bare_vals.append(1e9*freqs[m])
            if kappa_over_2pis is not None:
                freqs_bare_dict['Q_'+str(m)] = freqs[m]/kappa_over_2pis[m]
            else:
                freqs_bare_dict['Q_'+str(m)] = 0
        self.freqs_bare = freqs_bare_dict
        self.freqs_bare_vals = freqs_bare_vals
        return freqs_bare_dict, freqs_bare_vals

    def get_freqs_bare_pd(self, variation):
        '''
            Retun pd.Sereis of modal freq and qs for given variation
        '''
        freqs, kappa_over_2pis = self.solutions.eigenmodes(
            self.get_lv_EM(variation))
        if kappa_over_2pis is None:
            kappa_over_2pis = np.zeros(len(freqs))
        freqs = pd.Series(freqs, index=range(len(freqs)))  # GHz
        Qs    = freqs / pd.Series(kappa_over_2pis, index=range(len(freqs)))
        return freqs, Qs

    def get_lv(self, variation=None):
        '''
        List of variation variables.
        Returns list of var names and var values.
        Such as ['Lj1:=','13nH', 'QubitGap:=','100um']

        Parameters
        -----------
            variation :  string number such as '0' or '1' or ...
        '''

        if variation is None:
            lv = self.nominalvariation
            lv = self.parse_listvariations(lv)
        else:
            lv = self.listvariations[ureg(variation)]
            lv = self.parse_listvariations(lv)
        return lv

    def get_lv_EM(self, variation):
        if variation is None:
            lv = self.nominalvariation
            #lv = self.parse_listvariations_EM(lv)
        else:
            lv = self.listvariations[ureg(variation)]
            #lv = self.parse_listvariations_EM(lv)
        return str(lv)

    def parse_listvariations_EM(self, lv):
        lv = str(lv)
        lv = lv.replace("=", ":=,")
        lv = lv.replace(' ', ',')
        lv = lv.replace("'", "")
        lv = lv.split(",")
        return lv

    def parse_listvariations(self, lv):
        lv = str(lv)
        lv = lv.replace("=", ":=,")
        lv = lv.replace(' ', ',')
        lv = lv.replace("'", "")
        lv = lv.split(",")
        return lv

    def get_variables(self, variation=None):
        lv = self.get_lv(variation)
        variables = OrderedDict()
        for ii in range(int(len(lv)/2)):
            variables['_'+lv[2*ii][:-2]] = lv[2*ii+1]
        self.variables = variables
        return variables


    def calc_energy_electric(self,
                             variation=None,
                             volume='AllObjects',
                             smooth=False):
        r'''
        Calculates two times the peak electric energy, or 4 times the RMS, :math:`4*\mathcal{E}_{\mathrm{elec}}`
        (since we do not divide by 2 and use the peak phasors).

        .. math::
            \mathcal{E}_{\mathrm{elec}}=\frac{1}{4}\mathrm{Re}\int_{V}\mathrm{d}v\vec{E}_{\text{max}}^{*}\overleftrightarrow{\epsilon}\vec{E}_{\text{max}}


        volume : string | 'AllObjects'
        smooth : bool | False
            Smooth the electric field or not when performing calculation

        Example use to calcualte the energy participation of a substrate

        .. code-block python
            ℰ_total  = epr_hfss.calc_energy_electric(volume='AllObjects')
            ℰ_substr = epr_hfss.calc_energy_electric(volume='Box1')
            print(f'Energy in substrate = {100*ℰ_substr/ℰ_total:.1f}%')

        '''

        calcobject = CalcObject([], self.setup)

        vecE = calcobject.getQty("E")
        if smooth:
            vecE = vecE.smooth()
        A = vecE.times_eps()
        B = vecE.conj()
        A = A.dot(B)
        A = A.real()
        A = A.integrate_vol(name=volume)

        lv = self.get_lv(variation)
        return A.evaluate(lv=lv)

    def calc_energy_magnetic(self,
                 variation=None,
                 volume='AllObjects',
                 smooth=True):
        '''
        See calc_energy_electric
        '''

        calcobject = CalcObject([], self.setup)

        vecH = calcobject.getQty("H")
        if smooth:
            vecH = vecH.smooth()
        A = vecH.times_mu()
        B = vecH.conj()
        A = A.dot(B)
        A = A.real()
        A = A.integrate_vol(name=volume)

        lv = self.get_lv(variation)
        return A.evaluate(lv=lv)

    def calc_p_electric_volume(self,
                    name_dielectric3D,
                    relative_to='AllObjects',
                    E_total=None
                   ):
        r'''
        Calculate the dielectric energy-participatio ratio
        of a 3D object (one that has volume) relative to the dielectric energy of
        a list of object objects.

        This is as a function relative to another object or all objects.

        When all objects are specified, this does not include any energy
        that might be stored in any lumped elements or lumped capacitors.

        Returns:
        ---------
            ℰ_object/ℰ_total, (ℰ_object, _total)
        '''

        if E_total is None:
            logger.debug('Calculating ℰ_total')
            ℰ_total  = self.calc_energy_electric(volume=relative_to)
        else:
            ℰ_total = E_total

        logger.debug('Calculating ℰ_object')
        ℰ_object = self.calc_energy_electric(volume=name_dielectric3D)

        return ℰ_object/ℰ_total, (ℰ_object, ℰ_total)


    def calc_current(self, fields, line):
        '''
        Function to calculate Current based on line. Not in use
        line : integration line between plates - name
        '''
        self.design.Clear_Field_Clac_Stack()
        comp = fields.Vector_H
        exp  = comp.integrate_line_tangent(line)
        I    = exp.evaluate(phase = 90)
        self.design.Clear_Field_Clac_Stack()
        return I

    def calc_avg_current_J_surf_mag(self, variation, junc_rect, junc_line):
        ''' Peak current I_max for mdoe J in junction J
            The avg. is over the surface of the junction. I.e., spatial. '''
        lv = self.get_lv(variation)

        jl, uj = self.get_junc_len_dir(variation, junc_line)

        uj = ConstantVecCalcObject(uj, self.setup)
        calc = CalcObject([], self.setup)
        #calc = calc.getQty("Jsurf").mag().integrate_surf(name = junc_rect)
        calc = (((calc.getQty("Jsurf")).dot(uj)).imag()
                ).integrate_surf(name=junc_rect)
        I = calc.evaluate(lv=lv) / jl  # phase = 90
        #self.design.Clear_Field_Clac_Stack()
        return I

    def calc_current_line_voltage(self, variation, junc_line_name, junc_L_Henries):
        '''
        Peak current I_max for prespecified mode calculating line voltage across junction.

        Parameters:
        ------------------------------------------------
            variation: variation number
            junc_line_name: name of the HFSS line spanning the junction
            junc_L_Henries: junction inductance in henries

            TODO: Smooth?
        '''
        lv = self.get_lv(variation)
        v_calc_real = CalcObject([], self.setup).getQty(
            "E").real().integrate_line_tangent(name=junc_line_name)
        v_calc_imag = CalcObject([], self.setup).getQty(
            "E").imag().integrate_line_tangent(name=junc_line_name)
        V = np.sqrt(v_calc_real.evaluate(lv=lv)**2 +
                    v_calc_imag.evaluate(lv=lv)**2)
        freq = CalcObject(
            [('EnterOutputVar', ('Freq', "Complex"))], self.setup).real().evaluate()
        return V/(2*np.pi*freq*junc_L_Henries)  # I=V/(wL)s

    def calc_line_current(self, variation, junc_line_name):
        lv = self.get_lv(variation)
        calc = CalcObject([], self.setup)
        calc = calc.getQty("H").imag().integrate_line_tangent(
            name=junc_line_name)
        #self.design.Clear_Field_Clac_Stack()
        return calc.evaluate(lv=lv)

    def get_junc_len_dir(self, variation, junc_line):
        '''
        Return the length and direction of a junction defined by a line

        Inputs: variation: simulation variation
                junc_line: polyline object

        Outputs: jl (float) junction length
                 uj (list of 3 floats) x,y,z coordinates of the unit vector
                 tangent to the junction line
        '''
        #
        lv = self.get_lv(variation)
        u = []
        for coor in ['X', 'Y', 'Z']:
            calc = CalcObject([], self.setup)
            calc = calc.line_tangent_coor(junc_line, coor)
            u.append(calc.evaluate(lv=lv))

        jl = float(np.sqrt(u[0]**2+u[1]**2+u[2]**2))
        uj = [float(u[0]/jl), float(u[1]/jl), float(u[2]/jl)]
        return jl, uj

    def get_Qseam(self, seam, mode, variation):
        r'''
        Caculate the contribution to Q of a seam, by integrating the current in
        the seam with finite conductance: set in the config file
        ref: http://arxiv.org/pdf/1509.01119.pdf
        '''

        lv = self.get_lv(variation)
        Qseam = OrderedDict()
        print('Calculating Qseam_' + seam + ' for mode ' + str(mode) +
              ' (' + str(mode) + '/' + str(self.nmodes-1) + ')')
        # overestimating the loss by taking norm2 of j, rather than jperp**2
        j_2_norm = self.fields.Vector_Jsurf.norm_2()
        int_j_2 = j_2_norm.integrate_line(seam)
        int_j_2_val = int_j_2.evaluate(lv=lv, phase=90)
        yseam = int_j_2_val/self.U_H/self.omega

        Qseam['Qseam_'+seam+'_' +
              str(mode)] = config.Dissipation_params.gseam/yseam

        print('Qseam_' + seam + '_' + str(mode) + str(' = ') +
              str(config.Dissipation_params.gseam/config.Dissipation_params.yseam))

        return Series(Qseam)

    def get_Qseam_sweep(self, seam, mode, variation, variable, values, unit, pltresult=True):
        # values = ['5mm','6mm','7mm']
        # ref: http://arxiv.org/pdf/1509.01119.pdf

        self.solutions.set_mode(mode+1, 0)
        self.fields = self.setup.get_fields()
        freqs_bare_dict, freqs_bare_vals = self.get_freqs_bare(variation)
        self.omega = 2*np.pi*freqs_bare_vals[mode]
        print(variation)
        print(type(variation))
        print(ureg(variation))
        self.U_H = self.calc_energy_magnetic(variation)

        lv = self.get_lv(variation)
        Qseamsweep = []
        print('Calculating Qseam_' + seam + ' for mode ' + str(mode) +
              ' (' + str(mode) + '/' + str(self.nmodes-1) + ')')
        for value in values:
            self.design.set_variable(variable, str(value)+unit)

            # overestimating the loss by taking norm2 of j, rather than jperp**2
            j_2_norm = self.fields.Vector_Jsurf.norm_2()
            int_j_2 = j_2_norm.integrate_line(seam)
            int_j_2_val = int_j_2.evaluate(lv=lv, phase=90)
            yseam = int_j_2_val/self.U_H/self.omega
            Qseamsweep.append(config.Dissipation_params.gseam/yseam)
#        Qseamsweep['Qseam_sweep_'+seam+'_'+str(mode)] = gseam/yseam
            #Cprint 'Qseam_' + seam + '_' + str(mode) + str(' = ') + str(gseam/yseam)

        if pltresult:
            _, ax = plt.subplots()
            ax.plot(values, Qseamsweep)
            ax.set_yscale('log')
            ax.set_xlabel(variable+' ('+unit+')')
            ax.set_ylabel('Q'+'_'+seam)

        return Qseamsweep

    def get_Qdielectric(self, dielectric, mode, variation):
        Qdielectric = OrderedDict()
        print('Calculating Qdielectric_' + dielectric + ' for mode ' +
              str(mode) + ' (' + str(mode) + '/' + str(self.nmodes-1) + ')')

        U_dielectric = self.calc_energy_electric(variation, volume=dielectric)
        p_dielectric = U_dielectric/self.U_E
        #TODO: Update make p saved sep. and get Q for diff materials, indep. specify in pinfo
        Qdielectric['Qdielectric_'+dielectric+'_' +
                    str(mode)] = 1/(p_dielectric*config.Dissipation_params.tan_delta_sapp)
        print('p_dielectric'+'_'+dielectric+'_' +
              str(mode)+' = ' + str(p_dielectric))
        return Series(Qdielectric)

    def get_Qsurface_all(self, mode, variation):
        '''
        caculate the contribution to Q of a dieletric layer of dirt on all surfaces
        set the dirt thickness and loss tangent in the config file
        ref: http://arxiv.org/pdf/1509.01854.pdf
        '''
        lv = self.get_lv(variation)
        Qsurf = OrderedDict()
        print('Calculating Qsurface for mode ' + str(mode) +
              ' (' + str(mode) + '/' + str(self.nmodes-1) + ')')
#        A = self.fields.Mag_E**2
#        A = A.integrate_vol(name='AllObjects')
#        U_surf = A.evaluate(lv=lv)
        calcobject = CalcObject([], self.setup)
        vecE = calcobject.getQty("E")
        A = vecE
        B = vecE.conj()
        A = A.dot(B)
        A = A.real()
        A = A.integrate_surf(name='AllObjects')
        U_surf = A.evaluate(lv=lv)
        U_surf *= config.Dissipation_params.th*epsilon_0*config.Dissipation_params.eps_r
        p_surf = U_surf/self.U_E
        Qsurf['Qsurf_'+str(mode)] = 1 / \
            (p_surf*config.Dissipation_params.tan_delta_surf)
        print('p_surf'+'_'+str(mode)+' = ' + str(p_surf))
        return Series(Qsurf)

    def calc_Q_external(self, variation, freq_GHz, U_E):
        '''
        Calculate the coupling Q of mode m with each port p
        Expected that you have specified the mode before calling this
        '''

        Qp = pd.Series({})

        freq = freq_GHz * 1e9  # freq in Hz
        for port_nm, port in self.pinfo.ports.items():
            I_peak = self.calc_avg_current_J_surf_mag(variation, port['rect'],
                                                      port['line'])
            U_dissip = 0.5 * port['R'] * I_peak**2 * 1 / freq
            p = U_dissip / (U_E/2)  # U_E is 2x the peak electrical energy
            kappa = p * freq
            Q = 2 * np.pi * freq / kappa
            Qp['Q_' + port_nm] = Q

        return Qp

    def calc_p_junction(self, variation, U_H, U_E, Ljs):
        '''
            Expected that you have specified the mode before calling this, `self.set_mode(num)`

            Expected to precalc U_H and U_E for mode, will retunr pandas series object
                junc_rect = ['junc_rect1', 'junc_rect2'] name of junc rectangles to integrate H over
                junc_len  = [0.0001]   specify in SI units; i.e., meters
                LJs       = [8e-09, 8e-09] SI units
                calc_sign = ['junc_line1', 'junc_line2']


            This function assumes there are no lumped capacitors in model.

            Potential errors:  If you dont have a line or rect by the right name you will prob get an erorr o the type:
                com_error: (-2147352567, 'Exception occurred.', (0, None, None, None, 0, -2147024365), None)
        '''

        Pj = pd.Series({})
        Sj = pd.Series({})

        for junc_nm, junc in self.pinfo.junctions.items():

            logger.debug(f'Calculating participation for {(junc_nm, junc)}')

            # Get peak current though junction I_peak
            if self.pinfo.options.method_calc_P_mj is 'J_surf_mag':
                I_peak = self.calc_avg_current_J_surf_mag(
                    variation, junc['rect'], junc['line'])

            elif self.pinfo.options.method_calc_P_mj is 'line_voltage':
                I_peak = self.calc_current_line_voltage(
                    variation, junc['line'], Ljs[junc_nm])

            else:
                raise NotImplementedError(
                    'Other calculation methods (self.pinfo.options.method_calc_P_mj) are possible but not implemented here. ')

            Pj['p_' + junc_nm] = Ljs[junc_nm] * \
                I_peak**2 / U_E
            #  divie by U_E: participation normed to be between 0 and 1 by the total capacitive energy
            #  which should be the total inductive energy

            # Sign bit
            Sj['s_' + junc_nm] = + \
                1 if (self.calc_line_current(
                    variation, junc['line'])) > 0 else -1

            if self.verbose:
                print('\t{:<15} {:>8.6g} {:>5s}'.format(
                    junc_nm,
                    Pj['p_' + junc_nm],
                    '+' if Sj['s_' + junc_nm] > 0 else '-'))

        return Pj, Sj

    def do_EPR_analysis(self,
                        variations=None,
                        modes=None):
        """
        Main analysis routine

        Load results with pyEPR_Analysis
        ..code-block python
            pyEPR_Analysis(self.data_filename, variations=variations) ```

        Optional Parameters:
        ------------------------
            variations : list | None
                Example list of variations is ['0', '1']
                A variation is a combination of project/design variables in an optimetric sweep

            modes : list | None
                Modes to analyze
                for example  modes = [0, 2, 3]

        HFSS Notes:
        ------------------------
            Assumptions:
                    Low dissipation (high-Q).
                    Right now, we assume that there are no lumped capcitors to simply calculations. Not required.
                    We assume that there are only lumped inductors, so that U_tot = U_E+U_H+U_L    and U_C =0, so that U_tot = 2*U_E;
        """

        self._run_time = time.strftime('%Y%m%d_%H%M%S', time.localtime())

        self.update_variation_information()

        if modes is None:
            modes = range(self.nmodes)

        if variations is None:
            variations = self.variations

        # Setup save and save pinfo
        #TODO:  The pd.HDFStore  is used to store the pandas sereis and dataframe, but is otherwise cumbersome.
        #       We should move to a better saving paradigm
        if self.latest_h5_path is not None and self.append_analysis:
            shutil.copyfile(self.latest_h5_path, self.data_filename)
        hdf = pd.HDFStore(self.data_filename)
        self.pinfo.save(hdf)  # This will save only 1 globalinstance

        ###  Main loop - - - - - - - - - - - - - - - - - - - - - - - - - - - - - - - - - - - - - - - -
        for ii, variation in enumerate(variations):
            #TODO: Move this into a funciton calle self.analyze_variation

            print(f'\nVariation {variation}  [{ii+1}/{len(variations)}]')

            # Previously analyzed?
            if (variation+'/hfss_variables') in hdf.keys() and self.append_analysis:
                print_NoNewLine('  previously analyzed ...\n')
                continue

            self.lv = self.get_lv(variation)
            time.sleep(0.4)

            if self.has_fields() == False:
                logger.error(f" Error: HFSS does not have field solution for mode={ii}.\
                                Skipping this mode in the analysis")
                continue

            freqs_bare_GHz, Qs_bare = self.get_freqs_bare_pd(variation)

            self.hfss_variables[variation] = pd.Series(
                self.get_variables(variation=variation))

            Ljs = pd.Series({})
            for junc_name, val in self.junctions.items():  # junction nickname
                Ljs[junc_name] = ureg.Quantity(
                    self.hfss_variables[variation]['_'+val['Lj_variable']]).to_base_units().magnitude

            # TODO: add this as pass and then set an attribute that specifies which pass is the last pass.
            # so we can save vs pass
            hdf['v'+variation+'/freqs_bare_GHz'] = freqs_bare_GHz
            hdf['v'+variation+'/Qs_bare'] = Qs_bare
            hdf['v'+variation+'/hfss_variables'] = self.hfss_variables[variation]
            hdf['v'+variation+'/Ljs'] = Ljs

            # - - - - - - - - - - - - - - - - - - - - - - - - - - - - - - - - - - - - - - - - - - - - -
            # This is crummy now. Maybe use xarray.

            Om = OrderedDict()  # Matrix of angular frequency (of analyzed modes)
            Pm = OrderedDict()  # Participation P matrix
            Sm = OrderedDict()  # Sign          S matrix
            Qm_coupling = OrderedDict()  # Quality factor matrix
            SOL = OrderedDict()  # other results

            for mode in modes:  # integer of mode number [0,1,2,3,..]

                # Mode setup & load fields

                self.set_mode(mode)

                #  Get hfss solved frequencie
                _Om = pd.Series({})
                temp_freq = freqs_bare_GHz[mode]
                _Om['freq_GHz'] = temp_freq  # freq
                Om[mode] = _Om
                print(f'  Mode {mode} = {"%.2f" % temp_freq} GHz   [{mode+1}/{self.nmodes}]')
                # - - - - - - - - - - - - - - - - - - - - - - - - - - - - - - - - - - - - - - - - - - - - -
                # EPR Hamiltonian calculations

                # Calculation global energies  and report
                print('    Calculating ℰ_magnetic', end=',')
                try:
                    self.U_H = self.calc_energy_magnetic(variation)
                  #  self.U_E = self.calc_energy_electric(variation)
                except Exception as e:
                    tb = sys.exc_info()[2]
                    print("\n\nError:\n", e)
                    raise(Exception(' Did you save the field solutions?\n  Failed during calculation of the total magnetic energy. This is the first calculation step, and is indicative that there are no field solutions saved. ').with_traceback(tb))
         #       print('\n \n U_E = {} \n \n'.format(self.U_E))
            #    time.sleep(2.0)
                print('ℰ_electric')
                self.U_E = self.calc_energy_electric(variation)
                #try:
                #except Exception as e:
                 #   tb = sys.exc_info()[2]
                  #  print("\n\nError:\n", e)
                   # raise(Exception(' Did you save the field solutions?\n  Failed during calculation of the total magnetic energy. This is the first calculation step, and is indicative that there are no field solutions saved. ').with_traceback(tb))
          #      print('\n \n U_H = {} \n \n'.format(self.U_H))

                sol = Series({'U_H': self.U_H, 'U_E': self.U_E})

                print(f"""     {'(ℰ_E-ℰ_H)/ℰ_E':>15s} {'ℰ_E':>9s} {'ℰ_H':>9s}
    {100*(self.U_E - self.U_H)/self.U_E:>15.1f}%  {self.U_E:>9.4g} {self.U_H:>9.4g}\n""")

                # Calcualte EPR for each of the junctions
                print(f'    Calculating junction EPR [method={self.pinfo.options.method_calc_P_mj}]')
                print(f"\t{'junction':<15s} EPR p_{mode}j   sign s_{mode}j")
                Pm[mode], Sm[mode] = self.calc_p_junction(
                    variation, self.U_H, self.U_E, Ljs)

                # - - - - - - - - - - - - - - - - - - - - - - - - - - - - - - - - - - - - - - - - - - - - -
                # EPR Dissipative calculations

                # TODO: this should really be passed as argument  to the functions rather than a property of the calss I would say
                self.omega = 2*np.pi*freqs_bare_GHz[mode]

                Qm_coupling[mode] = self.calc_Q_external(variation,
                                                        freqs_bare_GHz[mode],
                                                        self.U_E)

                if self.pinfo.dissipative.seams is not None:           # get seam Q
                    for seam in self.pinfo.dissipative.seams:
                        sol = sol.append(self.get_Qseam(seam, mode, variation))

                if self.pinfo.dissipative.dielectrics_bulk is not None:     # get Q dielectric
                    for dielectric in self.pinfo.dissipative.dielectrics_bulk:
                        sol = sol.append(self.get_Qdielectric(
                            dielectric, mode, variation))

                if self.pinfo.dissipative.resistive_surfaces is not None:
                    if self.pinfo.dissipative.resistive_surfaces is 'all':             # get Q surface
                        sol = sol.append(
                            self.get_Qsurface_all(mode, variation))
                    else:
                        raise NotImplementedError(
                            "Join the team, by helping contribute this piece of code.")

                if self.pinfo.dissipative.resistive_surfaces is not None:
                    raise NotImplementedError(
                        "Join the team, by helping contribute this piece of code.")

                SOL[mode] = sol

            # Save
            self._save_variation(hdf, variation, Om, Pm, Sm, Qm_coupling, SOL)

        hdf.close()
        print('\nANALYSIS DONE. Data saved to:\n\n' + self.data_filename+'\n\n')

        return self.data_filename, variations

    def _save_variation(self, hdf, variation, Om, Pm, Sm, Qm_coupling, SOL):
        '''
        Save variation
        '''
        hdf['v'+variation+'/O_matrix'] = pd.DataFrame(Om)
        # raw, not normalized
        hdf['v'+variation+'/P_matrix'] = pd.DataFrame(Pm).transpose()
        hdf['v'+variation+'/S_matrix'] = pd.DataFrame(Sm).transpose()
        hdf['v'+variation +
            '/Q_coupling_matrix'] = pd.DataFrame(Qm_coupling).transpose()
        hdf['v'+variation+'/pyEPR_sols'] = pd.DataFrame(SOL).transpose()

        if self.options.save_mesh_stats:
            mesh = self.get_mesh_statistics(variation)
            if mesh is not None:
                hdf['v'+variation+'/mesh_stats'] = mesh  # dataframe

            conv = self.get_convergence(variation)
            if conv is not None:
                hdf['v'+variation+'/convergence'] = conv  # dataframe

            convergence_f = self.hfss_report_f_convergence(variation) # dataframe
            if (not (conv is None)) and (not (conv is [])):
                hdf['v'+variation+'/convergence_f_pass'] = convergence_f  # dataframe


    def get_mesh_statistics(self, variation='0'):
        '''
        Input:
            variation='0' ,'1', ...

        Returns dataframe:
        ```
                Name	    Num Tets	Min edge    length	    Max edge length	RMS edge length	Min tet vol	Max tet vol	Mean tet vol	Std Devn (vol)
            0	Region	    909451	    0.000243	0.860488	0.037048	    6.006260e-13	0.037352	0.000029	6.268190e-04
            1	substrate	1490356	    0.000270	0.893770	0.023639	    1.160090e-12	0.031253	0.000007	2.309920e-04
        ```
        '''
        variation = self.listvariations[ureg(variation)]
        return self.setup.get_mesh_stats(variation)

    def get_convergence(self, variation='0'):
        '''
        Input:
            variation='0' ,'1', ...

        Returns dataframe:
        ```
        	Solved Elements	Max Delta Freq. % Pass Number
            1   	    128955	        NaN
            2       	167607	        11.745000
            3       	192746	        3.208600
            4       	199244	        1.524000
        ```
        '''
        variation = self.listvariations[ureg(variation)]
        df, _ = self.setup.get_convergence(variation)
        return df

    def get_convergence_vs_pass(self, variation='0'):
        '''
        Returns a convergence vs pass number of the eignemode freqs.
        Makes a plot in HFSS that return a pandas dataframe:
            ```
        	re(Mode(1)) [g]	re(Mode(2)) [g]	re(Mode(3)) [g]
            Pass []
            1	4.643101	4.944204	5.586289
            2	5.114490	5.505828	6.242423
            3	5.278594	5.604426	6.296777
            ```
        '''
        return self.hfss_report_f_convergence(variation)

    def set_mode(self, mode_num, phase=0):
        '''
        Set source excitations should be used for fields post processing.
        Counting modes from 0 onward
        '''
        assert self.setup, "ERROR: There is no 'setup' connected."

        if mode_num < 0:
            logger.error('Too small a mode number')

        self.solutions.set_mode(mode_num + 1, phase)

        if self.has_fields() == False:
            logger.warning(f" Error: HFSS does not have field solution for mode={mode_num}.\
                                    Skipping this mode in the analysis")

        self.fields = self.setup.get_fields()

    def get_variation_nominal(self):
        return self.design.get_nominal_variation()
    def get_num_variation_nominal(self):
        try:
            return str(self.listvariations.index(self.nominalvariation))
        except:
            return '0'
    def get_variations_all(self):
        self.update_variation_information()
        return self.listvariations

    def update_variation_information(self):
        ''''
        Updates all information about the variations.
        nmodes, listvariations, nominalvariation, nvariations

        variations = ['0','1','2'] or [] for empty
        '''
        if self.setup:
            self.listvariations   = self.design._solutions.ListVariations(str(self.setup.solution_name))
            self.nominalvariation = self.design.get_nominal_variation()
            self.nvariations      = np.size(self.listvariations)
            self.variations       = [str(i) for i in range(self.nvariations)]
            self.num_variation_nominal = self.get_num_variation_nominal()
            if self.design.solution_type == 'Eigenmode':
                self.nmodes       = int(self.setup.n_modes)
            else:
                self.nmodes       = 0
    def has_fields(self, variation=None):
        '''
        Determine if fields exist for a particular solution.

        variation : str | None
        If None, gets the nominal variation
        '''
        if self.solutions:
            return self.solutions.has_fields(variation)
        else:
            False

    def hfss_report_f_convergence(self, variation= '0'):
        '''
        Create  a report in HFSS to plot the converge of freq and style it

        Returns a convergence vs pass number of the eignemode freqs.
        Returns a pandas dataframe:
            ```
        	re(Mode(1)) [g]	re(Mode(2)) [g]	re(Mode(3)) [g]
            Pass []
            1	4.643101	4.944204	5.586289
            2	5.114490	5.505828	6.242423
            3	5.278594	5.604426	6.296777
            ```
        '''
        #TODO: Move to class for reporter ?
        if not self.setup:
            logger.error('NO SETUP PRESENT - hfss_report_f_convergence.')
            return None

        if not (self.design.solution_type == 'Eigenmode'):
            return None

        oDesign = self.design
        variation = self.get_lv(variation)
        report = oDesign._reporter

        # Create report
        ycomp = [f"re(Mode({i}))" for i in range(1,1+self.nmodes)]
        params = ["Pass:=", ["All"]]+variation
        report_name = "Freq. vs. pass"
        if report_name in report.GetAllReportNames():
            report.DeleteReports([report_name])
        self.solutions.create_report(report_name, "Pass", ycomp, params, pass_name='AdaptivePass')

        # Properties of lines
        curves = [f"{report_name}:re(Mode({i})):Curve1" for i in range(1,1+self.nmodes)]
        set_property(report, 'Attributes', curves, 'Line Width', 3)
        set_property(report, 'Scaling', f"{report_name}:AxisY1", 'Auto Units', False)
        set_property(report, 'Scaling', f"{report_name}:AxisY1", 'Units', 'g')
        set_property(report, 'Legend', f"{report_name}:Legend", 'Show Solution Name', False)

        if 1: # Save
            try:
                path = Path(self.data_dir)/'hfss_eig_f_convergence.csv'
                report.ExportToFile(report_name,path)
                return pd.read_csv(path, index_col= 0)
            except Exception as e:
                logger.error(f"Error could not save and export hfss plot to {path}. Is the plot made in HFSS with the correct name. Check the HFSS error window. \t Error =  {e}")

        return None

    def hfss_report_full_convergence(self, fig=None,_display=True):

        if fig is None:
            fig = plt.figure(figsize=(11,3.))
            fig.clf()
        gs = mpl.gridspec.GridSpec(1, 3, width_ratios=[1.2, 1.5, 1])#, height_ratios=[4, 1], wspace=0.5
        axs = [fig.add_subplot(gs[i]) for i in range(3)]

        for variation in self.variations:
            print(variation)
            convergence_t = self.get_convergence()
            convergence_f = self.hfss_report_f_convergence()
            ax0t = axs[1].twinx()
            plot_convergence_f_vspass(axs[0], convergence_f)
            plot_convergence_max_df(axs[1], convergence_t.iloc[:,1])
            plot_convergence_solved_elem(ax0t, convergence_t.iloc[:,0])
            plot_convergence_maxdf_vs_sol(axs[2], convergence_t.iloc[:,1],
                                                  convergence_t.iloc[:,0])


        fig.tight_layout(w_pad=0.1)#pad=0.0, w_pad=0.1, h_pad=1.0)
        if _display:
            from IPython.display import display
            display(fig)

        return fig



#%%==============================================================================
### ANALYSIS FUNCTIONS
#==============================================================================

def pyEPR_ND(freqs, Ljs, ϕzpf,
             cos_trunc=8,
             fock_trunc=9,
             use_1st_order=False,
             return_H=False):
    '''
    Numerical diagonalizaiton for pyEPR.

    :param fs: (GHz, not radians) Linearized model, H_lin, normal mode frequencies in Hz, length M
    :param ljs: (Henries) junction linerized inductances in Henries, length J
    :param fzpfs: (reduced) Reduced Zero-point fluctutation of the junction fluxes for each mode across each junction, shape MxJ

    :return: Hamiltonian mode freq and dispersive shifts. Shifts are in MHz. Shifts have flipped sign so that down shift is positive.
    '''

    freqs, Ljs, ϕzpf = map(np.array, (freqs, Ljs, ϕzpf))
    assert(all(freqs < 1E6)), "Please input the frequencies in GHz"
    assert(all(Ljs < 1E-3)), "Please input the inductances in Henries"

    Hs = bbq_hmt(freqs * 1E9, Ljs.astype(np.float), fluxQ*ϕzpf,
                 cos_trunc, fock_trunc, individual=use_1st_order)
    f_ND, χ_ND, _, _ = make_dispersive(
        Hs, fock_trunc, ϕzpf, freqs, use_1st_order=use_1st_order)
    χ_ND = -1*χ_ND * 1E-6  # convert to MHz, and flip sign so that down shift is positive

    return (f_ND, χ_ND, Hs) if return_H else (f_ND, χ_ND)

#==============================================================================
# ANALYSIS BBQ
#==============================================================================

class Results_Hamiltonian(OrderedDict):

    '''
         Class to store and process results from the analysis of H_nl.
    '''

    def __init__(self, dict_file=None,Data_dir=None):
        """ input:
           dict file - 1. ethier None to create an empty results hamilitoninan as
                       as was done in the original code

                       2. or a string with the name of the file where the file of the
                       previously saved Results_Hamiltonian instatnce we wish
                       to load

                       3. or an existing instance of a dict class which will be
                       upgraded to the Results_Hamiltonian class
            Data_dir -  the directory in which the file is to be saved or loaded
                        from, defults to the config.root_dir
                        """
        super().__init__()

        if Data_dir is None:
<<<<<<< HEAD
            Data_dir = str(Path(config.root_dir))+ '\\temp\\'
            if not os.path.isdir(Data_dir): os.makedirs(Data_dir) 
            Data_dir+=str(time.strftime('%Y-%m-%d %H-%M-%S', time.localtime()))+'_'
       
        elif os.path.isfile(Data_dir): #this is for the case we are sendig as Data_dir the hdf5 file
            Data_dir.replace('.hdf5','_')
        
        elif os.path.isdir(Data_dir):
            print(Data_dir)
        else:
            raise ValueError('Unexpected Data_dir')
            
                        
        if dict_file is None:    
            self.file_name = str(Data_dir)+'Results_Hamiltonian.npz'
            
        elif isinstance(dict_file,str): 
=======
            Data_dir = Path(config.root_dir)

        if dict_file is None:
            self.file_name = str(Data_dir)+'\\Results_Hamiltonian.npz'

        elif isinstance(dict_file,str):
>>>>>>> 532de1b0
            try:
                self.file_name = str(Data_dir)+'\\' +dict_file
                self.load_from_npz()
            except:
                self.file_name = dict_file
                self.load_from_npz()

        elif isinstance(dict_file,dict):
            self.inject_dic(dict_file)
            self.file_name = str(Data_dir)+'Results_Hamiltonian.npz'
        else:
            raise ValueError('type dict_file is of type {}'.format(type(dict_file)))
                #load file
    #TODO: make this savable and loadable
    def save_to_npz(self,filename= None):

        if filename is None: filename = self.file_name

        np.savez(filename, Res_Hamil=dict(self))
        return filename

    def load_from_npz(self,filename= None):

        if filename is None: filename = self.file_name

        self.inject_dic(extract_dic(file_name=filename)[0])
        return filename

    def inject_dic(self,add_dic):
        Init_number_of_keys = len(self.keys())
        for key,val in add_dic.items():
###TODO remove all copies of same data
          #  if key in self.keys():
                #raise ValueError('trying to overwrite an exsiting varation')
            self[str(int(key)+Init_number_of_keys)] = val
        return 1

    def get_vs_variation(self, quantity,lv = None,vs='variation'):
        res = OrderedDict()
        if lv is None:
            for k, r in self.items():
                res[k] = r[quantity]
        else:
   #         try:
            for key in lv:
                if vs=='variation':
                    res[key] = self[key][quantity]
                else:
                    res[str(ureg.Quantity(self[key]['hfss_variables']['_'+vs]).magnitude)] = self[key][quantity]
    #        except:
            #    print(' No such variation as ' +key)

        return res
    #def get_vs_variable()
    def get_frequencies_HFSS(self,lv =None,vs='variation'):
        z = sort_df_col(pd.DataFrame(self.get_vs_variation('f_0',lv =lv,vs=vs)))
        if vs == 'variation': z =z.sort_index(axis=1)
        z.index.name   = 'eigenmode'
        z.columns.name = vs
        return z

    def get_frequencies_O1(self,lv =None,vs='variation'):
        z = sort_df_col(pd.DataFrame(self.get_vs_variation('f_1',lv =lv,vs=vs)))
        if vs == 'variation': z =z.sort_index(axis=1)
        z.index.name   = 'eigenmode'
        z.columns.name = vs
        return z

    def get_frequencies_ND(self,lv =None,vs='variation'):
        z = sort_df_col(pd.DataFrame(self.get_vs_variation('f_ND',lv =lv,vs=vs)))
        if vs == 'variation': z =z.sort_index(axis=1)
        z.index.name   = 'eigenmode'
        z.columns.name = vs
        return z

    def get_chi_O1(self,lv =None,vs='variation'):
        z = self.get_vs_variation('chi_O1',lv =lv,vs=vs)
        return z

    def get_chi_ND(self,lv =None,vs='variation'):
        z = self.get_vs_variation('chi_ND',lv =lv,vs=vs)
        return z


class pyEPR_Analysis(object):
    #TODO make away to propgrate to the data analysis capablites of or to merge more than a single HDF file
    '''
        Defines an analysis object which loads and plots data from a h5 file
        This data is obtained using pyEPR_HFSS
    '''
    def __init__(self, data_filename, variations=None, do_print_info = True, Res_hamil_filename= None):

        self.data_filename = data_filename
#        if Res_hamil_filename is None
        self.results       = Results_Hamiltonian(dict_file=Res_hamil_filename,Data_dir=data_filename)

        with HDFStore(data_filename, mode = 'r') as hdf:  # = h5py.File(data_filename, 'r')

            self.junctions            = hdf['/project_info_junctions']
            self.project_info         = Series(hdf['project_info'])
            self.project_info_dissip  = Series(hdf['/project_info_dissip'])
            self.project_info_options = Series(hdf['/project_info_options'])

            if variations is None:
                import re
                variations = []
                for key in hdf.keys():
                    if 'hfss_variables' in key:
                        variations += [re.findall(r'\bv\d+\b', key)[0][1:]]     # result should be ['v0']  etc
                                                                                # I need to strip the v

            self.variations     = variations
            self.hfss_variables = OrderedDict()
            self.freqs_hfss     = OrderedDict()
            self.Qs             = OrderedDict()
            self.Ljs            = OrderedDict()
            self.OM             = OrderedDict()
            self.PM             = OrderedDict() # participation matrices
            self.SM             = OrderedDict() # sign matrices
            self.QM_coupling    = OrderedDict() # sign matrices
            self.sols           = OrderedDict()
            self.mesh_stats     = OrderedDict()
            self.convergence    = OrderedDict()

            for variation in self.variations:
                #try:
                    self.hfss_variables[variation] = hdf['v'+variation+'/hfss_variables']
                    self.OM[variation]             = hdf['v'+variation+'/O_matrix']
                    self.Ljs[variation]            = hdf['v'+variation+'/Ljs']
                    self.PM[variation]             = hdf['v'+variation+'/P_matrix']
                    self.SM[variation]             = hdf['v'+variation+'/S_matrix']
                    self.QM_coupling[variation]    = hdf['v'+variation+'/Q_coupling_matrix']
                    self.freqs_hfss[variation]     = hdf['v'+variation+'/freqs_bare_GHz']
                    self.Qs[variation]             = hdf['v'+variation+'/Qs_bare']
                    self.sols[variation]           = hdf['v'+variation+'/pyEPR_sols']   # contains U_E and U_H
                    self.mesh_stats[variation]     = hdf['v'+variation+'/mesh_stats']   # could be made to panel
                    self.convergence[variation]    = hdf['v'+variation+'/convergence']  # could be made to panel
                #except Exception  as e:
                #    print('\t!! ERROR in variation ' + str(variation)+ ':  ' + e)

        self.freqs_hfss           = sort_df_col(DataFrame(self.freqs_hfss))
        self.Qs                   = sort_df_col(DataFrame(self.Qs))
        self.Ljs                  = sort_df_col(DataFrame(self.Ljs))
        self.hfss_variables       = sort_df_col(DataFrame(self.hfss_variables))
        self.nmodes               = self.sols[variations[0]].shape[0]
        self._renorm_pj           = True
        dum                       = DataFrame_col_diff(self.hfss_variables)
        self.hfss_vars_diff_idx   = dum if not (dum.any() == False) else []
        try:
            self.Num_hfss_vars_diff_idx =len(self.hfss_vars_diff_idx[self.hfss_vars_diff_idx==True])
        except:
            e = sys.exc_info()[0]
            warnings.warn( "<p>Error: %s</p>" % e )
            self.Num_hfss_vars_diff_idx= 0
        if do_print_info:
            self.print_info()

    def print_info(self):
            print("\t Differences in variations:" )
            if len(self.hfss_vars_diff_idx) > 0:
                print(self.hfss_variables[self.hfss_vars_diff_idx])
            print('\n')

    def get_variable_vs(self, swpvar,lv=None):
        """ lv is list of variations (example ['0', '1']), if None it takes all variations
            swpvar is the variable by which to orginize

            return:
            ret -ordered dicitonary of key which is the variation number and the magnitude of swaver as the item
        """
        ret = OrderedDict()
        if lv is None:
            for key, varz in self.hfss_variables.items():
                ret[key] = ureg.Quantity(varz['_'+swpvar]).magnitude
        else:
            try:
                for key in lv:
                    ret[key] = ureg.Quantity(self.hfss_variables[key]['_'+swpvar]).magnitude
            except:
                print(' No such variation as ' +key)
        return ret
    def get_variable_value(self,swpvar,lv = None):

        var =self.get_variable_vs(swpvar,lv=lv)
        return [var[key] for key in var.keys()]

    def get_variations_of_variable_value(self, swpvar,value,lv =None):
        """A function to return all the variations in which one of the variables has a specific value
            lv is list of variations (example ['0', '1']), if None it takes all variations
            swpvar is a string and the name of the variable we wish to filter
            value is the value of swapvr in which we are intrested

            returns lv - a list of the variations for which swavr==value
            """

        if lv is None: lv = self.variations

        ret = self.get_variable_vs(swpvar,lv=lv)

        lv = np.array(list(ret.keys()))[np.array(list(ret.values()))==value]

        #lv = lv_temp if not len(lv_temp) else lv
        if  not (len(lv)):
            raise ValueError('No variations have the variable-' +swpvar +'= {}'.format(value))

        return lv

    def get_variation_of_multiple_variables_value(self, Var_dic,lv =None):
        """
                SEE get_variations_of_variable_value
            A function to return all the variations in which one of the variables has a specific value
            lv is list of variations (example ['0', '1']), if None it takes all variations
            Var_dic is a dic with the name of the variable as key and the value to filter as item
            """

        if lv is None: lv = self.variations

        var_str = None
        for key, var in Var_dic.items():
            lv = self.get_variations_of_variable_value(key,var,lv)
            if var_str is None:
                var_str = key +'= {}'.format(var)
            else:
                var_str = var_str +' & '+ key +'= {}'.format(var)
        return lv,var_str



    def get_convergences_Max_Tets(self):
        ''' Index([u'Pass Number', u'Solved Elements', u'Max Delta Freq. %' ])  '''
        ret = OrderedDict()
        for key, df in self.convergence.items():
            ret[key] = df['Solved Elements'].iloc[-1]
        return ret

    def get_convergences_Tets_vs_pass(self):
        ''' Index([u'Pass Number', u'Solved Elements', u'Max Delta Freq. %' ])  '''
        ret = OrderedDict()
        for key, df in self.convergence.items():
            s = df['Solved Elements']
            #s.index = df['Pass Number']
            ret[key] = s
        return ret

    def get_convergences_MaxDeltaFreq_vs_pass(self):
        ''' Index([u'Pass Number', u'Solved Elements', u'Max Delta Freq. %' ])  '''
        ret = OrderedDict()
        for key, df in self.convergence.items():
            s = df['Max Delta Freq. %']
            #s.index = df['Pass Number']
            ret[key] = s
        return ret


    def get_mesh_tot(self):
        ret = OrderedDict()
        for key, m in self.mesh_stats.items():
            ret[key] = m['Num Tets  '].sum()
        return ret

    '''
    def get_solution_column(self, col_name, swp_var, sort = True):
        # sort by variation -- must be numeri
        Qs, swp = [], []
        for key, sol in self.sols.items():
            Qs  += [ sol[col_name] ]
            varz  = self.hfss_variables[key]
            swp += [ ureg.Quantity(varz['_'+swp_var]).magnitude ]
        Qs  = DataFrame(Qs, index = swp)
        return Qs if not sort else Qs.sort_index()
    '''

    def get_Qs_vs_swp(self, swp_var, sort = True):
        raise NotImplementedError()
        return self.get_solution_column('modeQ', swp_var, sort)

    def get_Fs_vs_swp(self, swp_var, sort = True):
        raise NotImplementedError()
        ''' this returns the linear frequencies that HFSS gives'''
        return self.get_solution_column('freq', swp_var, sort)

    def get_Ejs(self, variation):
        ''' EJs in GHz '''
        Ljs = self.Ljs[variation]
        Ejs = fluxQ**2/Ljs/Planck*10**-9
        return Ejs

    def analyze_all_variations(self,
                               variations =None,#None returns all_variations otherwis this is a list with number as strings ['0', '1']
                               Analyze_previous =False, # set to true if you wish to overwrite previous analysis
                               **kwargs):
        '''
            See analyze_variation
        '''
        result = OrderedDict()
        if variations is None:  variations = self.variations
        for variation in variations:
            if (not Analyze_previous) and (variation in self.results.keys()):
                result[variation]= self.results[variation]
            else:
                result[variation] = self.analyze_variation(variation,**kwargs)
    
        return result

    def get_Pmj(self, variation, _renorm_pj=None, print_=False):
        '''
            Get normalized Pmj Matrix

            Return DataFrame object for PJ
        '''
        if _renorm_pj is None:
            _renorm_pj = self._renorm_pj

        Pm = self.PM[variation].copy()   # EPR matrix from Jsurf avg, DataFrame

        if self._renorm_pj:  # Renormalize
            s          = self.sols[variation]
            Pm_glb_sum = (s['U_E'] - s['U_H'])/s['U_E']     # sum of participations as calculated by global UH and UE
            Pm_norm    = Pm_glb_sum/Pm.sum(axis = 1)
            # Should we still do this when Pm_glb_sum is very small
            if print_:
                print("Pm_norm = %s " % str(Pm_norm))
            Pm = Pm.mul(Pm_norm, axis=0)

        else:
            Pm_norm     = 1
            if print_:
                print('NO renorm!')

        if np.any(Pm < 0.0):
            print_color("  ! Warning:  Some p_mj was found <= 0. This is probably a numerical error, or a super low-Q mode.  We will take the abs value.  Otherwise, rerun with more precision, inspect, and do due dilligence.)")
            print(Pm,'\n')
            Pm = np.abs(Pm)

        return {'PJ':Pm, 'Pm_norm':Pm_norm}

    def get_matrices(self, variation, _renorm_pj=None, print_=False):
        '''
            All as matrices
            :PJ: Participatuion matrix, p_mj
            :SJ: Sign matrix, s_mj
            :Om: Omega_mm matrix (in GHz) (\hbar = 1) Not radians.
            :EJ: E_jj matrix of Josephson energies (in same units as hbar omega matrix)
            :PHI_zpf: ZPFs in units of \phi_0 reduced flux quantum

            Return all as *np.array*
                PM, SIGN, Om, EJ, Phi_ZPF
        '''
        #TODO: superseed by Convert.ZPF_from_EPR

        PJ = self.get_Pmj(variation, _renorm_pj=_renorm_pj, print_=print_)
        PJ = np.array(PJ['PJ'])
        SJ = np.array(self.SM[variation])                # DataFrame
        Om = np.diagflat(self.OM[variation].values)      # GHz. Frequencies of HFSS linear modes. Input in dataframe but of one line. Output nd array
        EJ = np.diagflat(self.get_Ejs(variation).values) # GHz

        print(PJ, SJ, Om, EJ)

        PHI_zpf = CalcsBasic.epr_to_zpf(PJ, SJ, Om, EJ)

        return PJ, SJ, Om, EJ, PHI_zpf                   # All as np.array


    def analyze_variation(self,
                          variation,
                          cos_trunc     = None,
                          fock_trunc    = None,
                          print_result  = True,
                          junctions     = None,
                          modes         = None):
##TODO avoide analyzing a previously analyzed variation
        '''
        Can also print results neatly.
        Args:
            junctions: list or slice of junctions to include in the analysis. None defaults to analysing all junctions
            modes: list or slice of modes to include in the analysis. None defaults to analysing all modes


        Returns
        ----------------------------
            f_0 [MHz]    : Eigenmode frequencies computed by HFSS; i.e., linear freq returned in GHz
            f_1 [MHz]    : Dressed mode frequencies (by the non-linearity; e.g., Lamb shift, etc. ). If numerical diagonalizaiton is run, then we return the numerically diagonalizaed frequencies, otherwise, use 1st order pertuirbation theory on the 4th order expansion of the cosine.
            f_1 [MHz]    : Numerical diagonalizaiton

            chi_O1 [MHz] : Analytic expression for the chis based on a cos trunc to 4th order, and using 1st order perturbation theory. Diag is anharmonicity, off diag is full cross-Kerr.
            chi_ND [MHz] : Numerically diagonalized chi matrix. Diag is anharmonicity, off diag is full cross-Kerr.
        '''
        junctions = (junctions,) if type(junctions) == int else junctions # ensuring proper matrix dimensionality when slicing
        modes = (modes,) if type(modes) == int else modes # ensuring proper matrix dimensionality when slicing


        if (fock_trunc == None) or (cos_trunc == None):
            fock_trunc = cos_trunc = None

        if print_result:
            print('\n', '. '*40)
            print('Variation %s\n' % variation)
        else:
            print('%s, ' % variation, end='')

        # Get matrices
        PJ, SJ, Om, EJ, PHI_zpf = self.get_matrices(variation)
        freqs_hfss = self.freqs_hfss[variation].values
        Ljs = self.Ljs[variation].values

        # reduce matrices to only include certain modes/junctions
        if junctions is not None:
            Ljs = Ljs[junctions,]
            PJ = PJ[:,junctions]
            SJ = SJ[:,junctions]
            EJ = EJ[:,junctions][junctions,:]
            PHI_zpf = PHI_zpf[:,junctions]
        if modes is not None:
            freqs_hfss = freqs_hfss[modes,]
            PJ = PJ[modes,:]
            SJ = SJ[modes,:]
            Om = Om[modes,:][:,modes]
            PHI_zpf = PHI_zpf[modes,:]

        # Analytic 4-th order
        CHI_O1 = 0.25* Om @ PJ @ inv(EJ) @ PJ.T @ Om * 1000. # MHz
        f1s    = np.diag(Om) - 0.5*np.ndarray.flatten( np.array(CHI_O1.sum(1))) / 1000.                  # 1st order PT expect freq to be dressed down by alpha
        CHI_O1 = divide_diagonal_by_2(CHI_O1)   # Make the diagonals alpha

        # Numerical diag
        if cos_trunc is not None:
            f1_ND, CHI_ND = pyEPR_ND(freqs_hfss,
                                     Ljs,
                                     PHI_zpf,
                                     cos_trunc     = cos_trunc,
                                     fock_trunc    = fock_trunc)
        else:
            f1_ND, CHI_ND = None, None

        result            = OrderedDict()
        result['f_0']     = self.freqs_hfss[variation]*1E3  # MHz - obtained directly from HFSS
        result['f_1']     = pd.Series(f1s)*1E3     # MHz
        result['f_ND']    = pd.Series(f1_ND)*1E-6  # MHz
        result['chi_O1']  = pd.DataFrame(CHI_O1)
        result['chi_ND']  = pd.DataFrame(CHI_ND)   # why dataframe?
        result['ZPF']     = PHI_zpf
        result['Pm_normed'] = PJ
        result['_Pm_norm']  = self.get_Pmj(variation, _renorm_pj=self._renorm_pj,
                                           print_=print_result)['Pm_norm'] # calling again
        result['hfss_variables'] = self.hfss_variables[variation] # just propagate
        result['Ljs']            = self.Ljs[variation]
        result['Q_coupling']     = self.QM_coupling[variation]
        result['Qs']             = self.Qs[variation]
        result['fock_trunc']     = fock_trunc
        result['cos_trunc']      = cos_trunc

        self.results[variation]  = result
        self.results.save_to_npz()
        
        if print_result:
            self.print_variation(variation)
            self.print_result(result)

        return result

    def print_variation(self, variation):
        if len(self.hfss_vars_diff_idx) > 0:
            print( '\n*** Different parameters'  )
            print(self.hfss_variables[self.hfss_vars_diff_idx][variation], '\n')

        print( '*** P (participation matrix, not normlz.)'  )
        print(self.PM[variation])

        print( '\n*** S (sign-bit matrix)'  )
        print(self.SM[variation])

    def print_result(self, result):
        pritm = lambda x, frmt="{:9.2g}": print_matrix(x, frmt = frmt) #TODO: actually make into dataframe with mode labela and junction labels

        print( '*** P (participation matrix, normalized.)'  )
        pritm(result['Pm_normed'])

        print( '\n*** Chi matrix O1 PT (MHz)\n    Diag is anharmonicity, off diag is full cross-Kerr.'  )
        pritm(result['chi_O1'], "{:9.3g}")

        print( '\n*** Chi matrix ND (MHz) '  )
        pritm(result['chi_ND'], "{:9.3g}")

        print( '\n*** Frequencies O1 PT (MHz)'  )
        print(result['f_1'])

        print( '\n*** Frequencies ND (MHz)'  )
        print(result['f_ND'])

        print( '\n*** Q_coupling'  )
        print(result['Q_coupling'])

    def plotting_dic_x(self,Var_dic,var_name):
        dic = {}

        if (len(Var_dic.keys())+1)== self.Num_hfss_vars_diff_idx:
            lv,lv_str = self.get_variation_of_multiple_variables_value(Var_dic)
            dic['label']= lv_str
            dic['x_label']= var_name
            dic['x']= self.get_variable_value(var_name,lv=lv)
        else:
            raise ValueError('more than one hfss variablae changes each time')

        return lv, dic
    def plotting_dic_data(self,Var_dic,var_name,data_name):
        lv,dic =self.plotting_dic_x()
        dic['y_label']= data_name

    def plot_results(self, result,Y_label, variable,X_label ,variations =None):

        import matplotlib.pyplot as plt





    def plot_Hresults(self, variable=None, fig=None,variations =None):
        '''
            versus variations
        '''
        import matplotlib.pyplot as plt

        epr = self # lazyhack
        if not(variable is None):
            var_val = self.get_variable_value(variable,lv = variations)
        else:
            variable ='variation'
        fig, axs = plt.subplots(2,2, figsize=(10,6)) if fig is None else (fig, fig.axes)

        ax = axs[0,0]
        ax.set_title('Modal frequencies (MHz)')
        f0 = self.results.get_frequencies_HFSS(lv =variations,vs = variable)
        f1 = self.results.get_frequencies_O1(lv =variations,vs = variable)
        f_ND = self.results.get_frequencies_ND(lv =variations,vs = variable)
        mode_idx = list(f1.index) #changed by Asaf from f0 as not all modes are always analyzed
        nmodes   = len(mode_idx)
        cmap     = cmap_discrete(nmodes)

        if f_ND.empty:
            plt_me_line = f1
            markerf1    = 'o'
        else:
            plt_me_line = f_ND
            markerf1    = '.'
            f_ND.transpose().plot(ax = ax, lw=0, marker='o',ms=4, legend=False, zorder =30, color = cmap)

        f0.transpose().plot(ax = ax, lw=0, marker='x',ms=2, legend=False, zorder = 10, color = cmap)
        f1.transpose().plot(ax = ax, lw=0, marker=markerf1,ms=4, legend=False, zorder = 20, color = cmap)
        plt_me_line.transpose().plot(ax = ax, lw=1, alpha = 0.2, color = 'grey', legend=False)

        ax = axs[1,0]
        ax.set_title('Quality factors')
        Qs = self.Qs if variations is None else self.Qs[variations]
        Qs.transpose().plot(ax = ax, lw=0, marker=markerf1, ms=4, legend=True, zorder = 20, color = cmap)
        Qs.transpose().plot(ax = ax, lw=1, alpha = 0.2, color = 'grey', legend=False)
        ax.set_yscale('log')


        axs[0][1].set_title('Anharmonicities (MHz)')
        axs[1][1].set_title('Cross-Kerr frequencies (MHz)')
        def plot_chi_alpha(chi, primary):
            for i, m in enumerate(mode_idx):
                ax = axs[0,1]
                z = sort_Series_idx(pd.Series({k: chim.loc[m,m] for k, chim in chi.items()}))
                z.plot(ax = ax, lw=0, ms=4, label = m, color = cmap[i], marker='o' if primary else 'x')
                if primary:
                    z.plot(ax = ax, lw=1, alpha = 0.2, color = 'grey', label = '_nolegend_')
                for i, n in enumerate(mode_idx):
                    if int(n) > int(m):
                        # plot chi
                        ax = axs[1,1]
                        z = sort_Series_idx(pd.Series({k: chim.loc[m,n] for k, chim in chi.items()}))
                        z.plot(ax = ax, lw=0, ms=4, label = str(m)+','+str(n), color = cmap[i], marker='o' if primary else 'x')
                        if primary:
                            z.plot(ax = ax, lw=1, alpha = 0.2, color = 'grey', label = '_nolegend_')

        def do_legends():
            legend_translucent(axs[0][1],  leg_kw = dict(fontsize = 7, title = 'Mode'))
            legend_translucent(axs[1][1],  leg_kw = dict(fontsize = 7))

        chiND  = self.results.get_chi_ND(lv =variations,vs = variable)
        chiO1  = self.results.get_chi_O1(lv =variations,vs = variable)
        use_ND = not (np.any([r['fock_trunc'] == None for k, r in self.results.items()]))
        if use_ND:
            plot_chi_alpha(chiND, True)
            do_legends()
            plot_chi_alpha(chiO1, False)
        else:
            plot_chi_alpha(chiO1, True)
            do_legends()

        fig.tight_layout()

        return fig, axs


def extract_dic(name=None, file_name=None):
    """#name is the name of the dictionry as saved in the npz file if it is None,
    the function will return a list of all dictionaries in the npz file
    file name is the name of the npz file"""
    with np.load(file_name,allow_pickle=True) as f:
        if name is None:
            return  [f[i][()] for i in f.keys()]
        return [f[name][()]]<|MERGE_RESOLUTION|>--- conflicted
+++ resolved
@@ -116,10 +116,6 @@
 
     def __init__(self, project_path=None, project_name=None, design_name=None,
                  setup_name=None, do_connect=True):
-<<<<<<< HEAD
-
-=======
->>>>>>> 532de1b0
 
         self.project_path  = str(Path(project_path)) if not (project_path is None) else None # Path: format path correctly to system convention
         self.project_name  = project_name
@@ -1365,7 +1361,6 @@
         super().__init__()
 
         if Data_dir is None:
-<<<<<<< HEAD
             Data_dir = str(Path(config.root_dir))+ '\\temp\\'
             if not os.path.isdir(Data_dir): os.makedirs(Data_dir) 
             Data_dir+=str(time.strftime('%Y-%m-%d %H-%M-%S', time.localtime()))+'_'
@@ -1383,14 +1378,6 @@
             self.file_name = str(Data_dir)+'Results_Hamiltonian.npz'
             
         elif isinstance(dict_file,str): 
-=======
-            Data_dir = Path(config.root_dir)
-
-        if dict_file is None:
-            self.file_name = str(Data_dir)+'\\Results_Hamiltonian.npz'
-
-        elif isinstance(dict_file,str):
->>>>>>> 532de1b0
             try:
                 self.file_name = str(Data_dir)+'\\' +dict_file
                 self.load_from_npz()
